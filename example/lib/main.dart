--- conflicted
+++ resolved
@@ -10,13 +10,10 @@
 import 'package:url_strategy/url_strategy.dart';
 import 'package:window_manager/window_manager.dart';
 
-<<<<<<< HEAD
-=======
 import 'screens/home.dart';
 import 'screens/settings.dart';
 
 import 'routes/popups.dart' deferred as popups;
->>>>>>> 9bd6bbb1
 import 'routes/forms.dart' deferred as forms;
 import 'routes/inputs.dart' deferred as inputs;
 import 'routes/navigation.dart' deferred as navigation;
@@ -312,17 +309,6 @@
           }
         }),
     PaneItem(
-<<<<<<< HEAD
-        key: const Key('/surfaces/content_dialog'),
-        icon: const Icon(FluentIcons.comment_urgent),
-        title: const Text('ContentDialog'),
-        body: const SizedBox.shrink(),
-        onTap: () {
-          if (router.location != '/surfaces/content_dialog') {
-            router.pushNamed('surfaces_content_dialog');
-          }
-        }),
-    PaneItem(
         key: const Key('/surfaces/expander'),
         icon: const Icon(FluentIcons.expand_all),
         title: const Text('Expander'),
@@ -332,15 +318,6 @@
             router.pushNamed('surfaces_expander');
           }
         }),
-=======
-      icon: const Icon(FluentIcons.expand_all),
-      title: const Text('Expander'),
-      body: DeferredWidget(
-        surfaces.loadLibrary,
-        () => surfaces.ExpanderPage(),
-      ),
-    ),
->>>>>>> 9bd6bbb1
     PaneItem(
         key: const Key('/surfaces/info_bar'),
         icon: const Icon(FluentIcons.info_solid),
@@ -362,7 +339,6 @@
           }
         }),
     PaneItem(
-<<<<<<< HEAD
         key: const Key('/surfaces/tiles'),
         icon: const Icon(FluentIcons.tiles),
         title: const Text('Tiles'),
@@ -372,34 +348,6 @@
             router.pushNamed('surfaces_tiles');
           }
         }),
-    PaneItem(
-        key: const Key('/surfaces/tooltip'),
-        icon: const Icon(FluentIcons.hint_text),
-        title: const Text('Tooltip'),
-        body: const SizedBox.shrink(),
-        onTap: () {
-          if (router.location != '/surfaces/tooltip') {
-            router.pushNamed('surfaces_tooltip');
-          }
-        }),
-    PaneItem(
-        key: const Key('/surfaces/flyout'),
-        icon: const Icon(FluentIcons.pop_expand),
-        title: const Text('Flyout'),
-        body: const SizedBox.shrink(),
-        onTap: () {
-          if (router.location != '/surfaces/flyout') {
-            router.pushNamed('surfaces_flyout');
-          }
-        }),
-=======
-      icon: const Icon(FluentIcons.tiles),
-      title: const Text('Tiles'),
-      body: DeferredWidget(
-        surfaces.loadLibrary,
-        () => surfaces.TilesPage(),
-      ),
-    ),
     PaneItemHeader(header: const Text('Popups')),
     PaneItem(
       icon: const Icon(FluentIcons.comment_urgent),
@@ -410,22 +358,25 @@
       ),
     ),
     PaneItem(
-      icon: const Icon(FluentIcons.hint_text),
-      title: const Text('Tooltip'),
-      body: DeferredWidget(
-        surfaces.loadLibrary,
-        () => popups.TooltipPage(),
-      ),
-    ),
-    PaneItem(
-      icon: const Icon(FluentIcons.pop_expand),
-      title: const Text('Flyout'),
-      body: DeferredWidget(
-        surfaces.loadLibrary,
-        () => popups.Flyout2Screen(),
-      ),
-    ),
->>>>>>> 9bd6bbb1
+        key: const Key('/surfaces/tooltip'),
+        icon: const Icon(FluentIcons.hint_text),
+        title: const Text('Tooltip'),
+        body: const SizedBox.shrink(),
+        onTap: () {
+          if (router.location != '/surfaces/tooltip') {
+            router.pushNamed('surfaces_tooltip');
+          }
+        }),
+    PaneItem(
+        key: const Key('/surfaces/flyout'),
+        icon: const Icon(FluentIcons.pop_expand),
+        title: const Text('Flyout'),
+        body: const SizedBox.shrink(),
+        onTap: () {
+          if (router.location != '/surfaces/flyout') {
+            router.pushNamed('surfaces_flyout');
+          }
+        }),
     PaneItemHeader(header: const Text('Theming')),
     PaneItem(
         key: const Key('/theming/colors'),
@@ -981,7 +932,7 @@
           name: 'surfaces_content_dialog',
           builder: (context, state) => DeferredWidget(
             surfaces.loadLibrary,
-            () => surfaces.ContentDialogPage(),
+            () => popups.ContentDialogPage(),
           ),
         ),
 
@@ -1031,7 +982,7 @@
           name: 'surfaces_tooltip',
           builder: (context, state) => DeferredWidget(
             surfaces.loadLibrary,
-            () => surfaces.TooltipPage(),
+            () => popups.TooltipPage(),
           ),
         ),
 
@@ -1041,7 +992,7 @@
           name: 'surfaces_flyout',
           builder: (context, state) => DeferredWidget(
             surfaces.loadLibrary,
-            () => surfaces.FlyoutPage(),
+            () => popups.Flyout2Screen(),
           ),
         ),
 
