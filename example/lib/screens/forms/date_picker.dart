import 'package:example/widgets/card_highlight.dart';
import 'package:example/widgets/page.dart';
import 'package:fluent_ui/fluent_ui.dart';

class DatePickerPage extends ScrollablePage {
  DateTime? simpleTime;
  DateTime? hiddenTime;

  @override
  Widget buildHeader(BuildContext context) {
    return const PageHeader(title: Text('DatePicker'));
  }

  @override
  List<Widget> buildScrollable(BuildContext context) {
    return [
      const Text(
        'Use a DatePicker to let users set a date in your app, for example to schedule an appointment. The DatePicker displays three controls for month, date, and year. These controls are easy to use with touch or mouse, and they can be styled and configured in several different ways.',
      ),
      subtitle(content: const Text('A simple DatePicker with a header')),
<<<<<<< HEAD
      Card(
        child: DatePicker(
          header: 'Pick a date',
          selected: simpleTime,
          onChanged: (time) => setState(() => simpleTime = time),
=======
      CardHighlight(
        child: Align(
          alignment: Alignment.centerLeft,
          child: SizedBox(
            width: 240.0,
            child: DatePicker(
              header: 'Pick a date',
              selected: state['simple_time'],
              onChanged: (time) => setState(() => state['simple_tile'] = time),
            ),
          ),
>>>>>>> 370d050d
        ),
        codeSnippet: '''DateTime? selected;

DatePicker(
  header: 'Pick a date',
  selected: selected,
  onChanged: (time) => setState(() => selected = time),
),''',
      ),
      subtitle(content: const Text('A DatePicker with year hidden')),
      CardHighlight(
        child: Align(
          alignment: Alignment.centerLeft,
          child: DatePicker(
            selected: hiddenTime,
            onChanged: (v) => setState(() => hiddenTime = v),
            showYear: false,
          ),
        ),
        codeSnippet: '''DateTime? selected;

DatePicker(
  selected: selected,
  onChanged: (time) => setState(() => selected = time),
  showYear: false,
),''',
      ),
    ];
  }
}<|MERGE_RESOLUTION|>--- conflicted
+++ resolved
@@ -18,25 +18,11 @@
         'Use a DatePicker to let users set a date in your app, for example to schedule an appointment. The DatePicker displays three controls for month, date, and year. These controls are easy to use with touch or mouse, and they can be styled and configured in several different ways.',
       ),
       subtitle(content: const Text('A simple DatePicker with a header')),
-<<<<<<< HEAD
-      Card(
+      CardHighlight(
         child: DatePicker(
           header: 'Pick a date',
           selected: simpleTime,
           onChanged: (time) => setState(() => simpleTime = time),
-=======
-      CardHighlight(
-        child: Align(
-          alignment: Alignment.centerLeft,
-          child: SizedBox(
-            width: 240.0,
-            child: DatePicker(
-              header: 'Pick a date',
-              selected: state['simple_time'],
-              onChanged: (time) => setState(() => state['simple_tile'] = time),
-            ),
-          ),
->>>>>>> 370d050d
         ),
         codeSnippet: '''DateTime? selected;
 
