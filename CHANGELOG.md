<<<<<<< HEAD
## 4.6.0 - Flutter 3.10

- **BREAKING** Removed `FluentApp.useInheritedMediaQuery`
=======
## next

- Upgrade the `scroll_pos` dependency (from @WinXaito) to version v0.4.0 ([#831](https://github.com/bdlukaa/fluent_ui/pull/831))
>>>>>>> b01cbb73

## 4.5.1

- Do not unfocus the auto suggest box on clear ([#816](https://github.com/bdlukaa/fluent_ui/issues/816))
- Review all the inputs margins and inputs ([#799](https://github.com/bdlukaa/fluent_ui/pull/799))
- `HyperlinkButton` now uses the correct color in dark mode ([#817](https://github.com/bdlukaa/fluent_ui/pull/817))
- `DatePicker`, `TimePicker` and all other overlay widgets are now positioned correctly if there are multiple navigators ([#817](https://github.com/bdlukaa/fluent_ui/pull/817))
- Added `PasswordFormBox` ([#811](https://github.com/bdlukaa/fluent_ui/issues/811))
- `DateTime.startYear` and `DateTime.endYear` are now deprecated. Use `DateTime.startDate` and `DateTime.endDate` instead. ([#687](https://github.com/bdlukaa/fluent_ui/issues/687))
- Added `.decoration`, `.foregroundDecoration`, `.highlightColor`, `.unfocusedColor`, `.keyboardAppearance`, `.textAlign`, `.textAlignVertical` to `PasswordBox` ([#820](https://github.com/bdlukaa/fluent_ui/issues/820))
- Do not block text style inheritance in widgets ([#823](https://github.com/bdlukaa/fluent_ui/pull/823))
- `NavigationView` now works correctly in top mode ([#821](https://github.com/bdlukaa/fluent_ui/pull/821))
- Add `showDialog.dismissWithEsc` ([#826](https://github.com/bdlukaa/fluent_ui/issues/826))

## 4.5.0

- **MINOR BREAKING** Remove default value of `backButtonDispatcher` when using `FluentApp.router` ([#803](https://github.com/bdlukaa/fluent_ui/pull/803))
- Add parameters `onTapDown` and `onTapUp` on all buttons. ([#795](https://github.com/bdlukaa/fluent_ui/pull/795))
   - **Breaking: if you use the abstract class `BaseButton`, these two parameters are now required** 
- Add `PasswordBox` widget ([#795](https://github.com/bdlukaa/fluent_ui/pull/795))
- Improve example in Navigation/NavigationView in app. ([#796](https://github.com/bdlukaa/fluent_ui/pull/796))
- Added Tamil language localization. ([#798](https://github.com/bdlukaa/fluent_ui/pull/798))
- **BREAKING CHANGE** `TextButton` is renamed to `HyperlinkButton` and `ButtonThemeData.textButtonStyle` is renamed to `ButtonThemeData.hyperlinkButtonStyle` ([#802](https://github.com/bdlukaa/fluent_ui/pull/802))
- Added `.notificationPredicate`, `.scrollbarOrientation`, `.pressDuration` and `.minOverscrollLength` to `Scrollbar` ([#809](https://github.com/bdlukaa/fluent_ui/issues/809))
- Rebuild the `TreeView` elements on item invocation ([#810](https://github.com/bdlukaa/fluent_ui/issues/810))

## 4.4.2

- Add `NumberBox` widget. ([#560](https://github.com/bdlukaa/fluent_ui/issues/560) [#771](https://github.com/bdlukaa/fluent_ui/pull/771) [#789](https://github.com/bdlukaa/fluent_ui/pull/789))
- Add support for `routerConfig` to `FluentApp.router` ([#781](https://github.com/bdlukaa/fluent_ui/issues/781))
- Add source code for `Show InfoBar` in example application. ([#785](https://github.com/bdlukaa/fluent_ui/pull/785))
- Make `color` optional in `FluentApp.router`. ([#782](https://github.com/bdlukaa/fluent_ui/issues/782))
- Fix `TabView` scroll (the item count was not correctly set) and now the scroll event is not propagated to the parent. ([#772](https://github.com/bdlukaa/fluent_ui/pull/772))
- Do not calculate the position of the flyout if the `position` parameter is provided. ([#764](https://github.com/bdlukaa/fluent_ui/issues/764))
- Add source code for Surfaces/CommandBar in example application ([#766](https://github.com/bdlukaa/fluent_ui/pull/766))
- Do not enforce a max height on `PaneItem` ([#762](https://github.com/bdlukaa/fluent_ui/issues/762))
- Add Greek localization ([#761](https://github.com/bdlukaa/fluent_ui/pull/761))
- Add `NavigationState.compactOverlayOpen` ([#758](https://github.com/bdlukaa/fluent_ui/issues/758)):

  ```dart
  final key = GlobalKey<NavigationState>();

  NavigationView(key: key);

  final isCompactModeOpen = key.currentState?.compactOverlayOpen ?? false;
  ```

- `TabView` lazy loading ([#751](https://github.com/bdlukaa/fluent_ui/issues/751))
- Added Bangla localization ([#786](https://github.com/bdlukaa/fluent_ui/pull/786))
- Correctly position the flyouts and tooltips on a multi navigator context ([#780](https://github.com/bdlukaa/fluent_ui/pull/780))
- Allow all kinds of menu flyout widgets on `DropDownButton` ([#775](https://github.com/bdlukaa/fluent_ui/issues/775))
- Added `CommandBarCard.borderColor`

## 4.4.1

- Dynamically adding/removing items in NavigationPane ([#744](https://github.com/bdlukaa/fluent_ui/issues/744))
- Fix example application was showing window icons twice on transparency change and maximizing
- Add `TextFormBox.initialValue` ([#749](https://github.com/bdlukaa/fluent_ui/issues/749))
- Add `PaneItem.enabled` ([#748](https://github.com/bdlukaa/fluent_ui/discussions/748))
- Add Thai localization ([#750](https://github.com/bdlukaa/fluent_ui/pull/750))
- `FocusTraversalGroup` is no longer added above `paneBodyBuilder` ([#700](https://github.com/bdlukaa/fluent_ui/pull/700))
- **BREAKING** `NavigationView.paneBodyBuilder` now takes two arguments ([#700](https://github.com/bdlukaa/fluent_ui/pull/700))
  Before:

  ```dart
  NavigationView(
    paneBodyBuilder: (child) {
      return child;
    }
  ),
  ```

  Now:

  ```dart
  NavigationView(
    paneBodyBuilder: (item, child) {
      return child;
    }
  )
  ```

- Use correct height and padding on `TextBox` ([#754](https://github.com/bdlukaa/fluent_ui/pull/754))
- Updated `TextBox` cursor to match the native implementation ([#754](https://github.com/bdlukaa/fluent_ui/pull/754))
- `TextBox` state is now updated correctly when focused ([#754](https://github.com/bdlukaa/fluent_ui/pull/754))

## 4.4.0

- `TabView` macos shortcuts ([#728](https://github.com/bdlukaa/fluent_ui/issues/728))
- `TabView` focus on children now works properly ([#648](https://github.com/bdlukaa/fluent_ui/issues/648))
- `TabView` colors now follow the Win UI 3 theme resources ([#730](https://github.com/bdlukaa/fluent_ui/pull/730))
- Add myanmar localization ([#682](https://github.com/bdlukaa/fluent_ui/pull/682))
- Fix `ContentDialog` copy code ([#735](https://github.com/bdlukaa/fluent_ui/pull/735))
- `TextBox` rework:
  - **BREAKING** Removed `.initialValue`. Use `TextEditingController.text` instead
  - **BREAKING** Removed `.header` and `.headerStyle`. Use `InfoLabel` instead
  - **BREAKING** Removed `.outsidePrefix`, `.outsidePrefixMode`, `.outsideSuffix`, `.outsideSuffixMode`
  - **BREAKING** Removed `.minHeight` and `.iconButtonThemeData`
  - `AutoSuggestBox` popup is now part of the text box tap region ([#698](https://github.com/bdlukaa/fluent_ui/issues/698))
  - `FluentTextSelectionToolbar` now follows global typography ([#712](https://github.com/bdlukaa/fluent_ui/issues/712))
- Attach flyout to target at build time ([#743](https://github.com/bdlukaa/fluent_ui/issues/743))

## 4.3.0

- Correctly calculate the padding around the flyout on automatic mode
- Possibility to supply transparent colors to the barrier ([#702](https://github.com/bdlukaa/fluent_ui/issues/702))
- Correctly assign the current pane mode to `PaneItemExpander` ([#707](https://github.com/bdlukaa/fluent_ui/issues/707))
- `showFlyout.dismissOnPointerMoveAway` now takes the whole flyout box into consideration
- **MINOR BREAKING** Replaced `ContentManager` and `ContentSizeInfo` with `Flyout`
  Before:

  ```dart
  final size = ContentSizeInfo.of(context).size;
  ```

  Now:

  ```dart
  final size = Flyout.of(context).size;
  ```

  With it, it's also possible to have multiple info about the current open flyout. Sub-menus also have their own flyout instance. To close the current flyout, use `Flyout.of(context).close();`
- Added option to open `DropDownButton` flyout programatically ([#723](https://github.com/bdlukaa/fluent_ui/issues/723))

  ```dart
  final dropdownKey = GlobalKey<DropDownButtonState>();

  DropDownButton(
    key: dropdownKey,
    ...
  );

  dropdownKey.currentState?.open(...); // opens the flyout

  final isOpen = dropdownKey.currentState?.isOpen ?? false; // checks if the flyout is open
  ```

- **BREAKING** Removed deprecated memebers: `DropDownButtonItem` and `DropDownButton.buttonStyle` ([#724](https://github.com/bdlukaa/fluent_ui/pull/724))
- `ThemeData` is depreacted. Use `FluentThemeData` instead ([#722](https://github.com/bdlukaa/fluent_ui/issues/722))
- **BREAKING** `MenuFlyoutSubItem.items` now requires a function
  Before:

  ```dart
  MenuFlyoutSubItem(
    items: [...]
  ),
  ```

  After:

  ```dart
  MenuFlyoutSubItem(
    items: (context) {
      // You can call Flyout.of(context).close(), for example
      return [...]
    },
  )
  ```

## 4.2.0

- Flyouts rework ([#690](https://github.com/bdlukaa/fluent_ui/pull/690)):

  Flyouts were reworked to match the design and behavior of native WinUI 3

  **BREAKING** Removed `Flyout` widget.
  To replace it, `FlyoutTarget` and `FlyoutController` were created. `FlyoutTarget` works like a target, which the given `controller` will use to display the flyout

  ---
  Migration guide:

  Before:

  ```dart
  final controller = FlyoutController();

  Flyout(
    controller: controller,
    placement: ...,
    position: ...,
    verticalOffset: ...,
    onOpen: ...,
    onClose: ...,
    child: Button(
      onPressed: controller,
      child: Text('Tap me'),
    ),
  ),
  ```

  Now:

  ```dart
  final controller = FlyoutController();

  FlyoutTarget(
    controller: controller,
    child: Button(
      onPressed: _showFlyout,
      child: Text('Tap me'),
    ),
  ),

  void _showFlyout() async {
    await controller.showFlyout(
      barrierDismissible: ...,
      dismissWithEsc: ..., // NEW
      dismissOnPointerMoveAway: ..., // NEW
      placementMode: ...,
      autoModeConfiguration: ..., // NEW
      forceAvailableSpace: ..., // NEW
      shouldConstrainToRootBounds: ..., // NEW
      additionalOffset: ...,
      margin: ..., // NEW
      barrierColor: ...,
      navigatorKey: ..., // NEW
      transitionBuilder: ..., // NEW
      transitionDuration: ..., // NEW
      builder: (context) => FlyoutContent(...),
    ); 
  }
  ```

  ---

  Now, it's possible to dismiss the flyout by tapping the barrier (`barrierDismissible`), pressing the `ESC` keyboard key (`dismissWithEsc`) and by moving the cursor (pointer) away from the flyout (`dismissOnPointerMoveAway` - defaults to false);

  Automatic mode is finally implemented, and it's the default mode. By setting `autoModeConfiguration`, it's possible to customize the preferred flyout placement. If flyout doesn't meet the placement conditions, it decides where it fits the best.

  `forceAvailableSpace` determines whether the flyout size should be forced the available space according to the attached target. It's useful when the flyout is large but can not be on top of the target. `NavigationView`'s top navigation mode now uses it by default on pane items overflow.

  `shouldConstrainToRootBounds` determines whether the flyout should fit the root bounds - usually the window bounds. If false, the flyout will be able to overflow the screen on all sides. Defaults to `true`

  `margin` determines the margin of the flyout to the root. `additionalOffset` determines the margin of the flyout to the target.

  It's now possible to assign a custom transition to the flyout by providing `transitionBuilder` and `transitionDuration`. By default, a light slide-fade transition is used, but it can be highly customizable to fit your needs. It provides the current placement mode - since automatic mode may change it at layout time. `DropdownButton` uses it to create its slidethrough transition.

  `position` and `placement` were replaced by `placementMode`, which gives horizontal and vertical options of placement, at all screen alignments. It's also possible to use it in a right-to-left context by using `placementMode.resolve(Directionality.of(context))`

  Use `position` to display the flyout anywhere in the screen. It's useful to create context menus
- Added support for Flutter 3.7 ([#568](https://github.com/bdlukaa/fluent_ui/issues/568))
- Added `TextBox.magnifierConfiguration`, `TextBox.spellCheckConfiguration` and `TextBox.onTapOutside`

## 4.1.5

- Add `AutoSuggestBox.maxPopupHeight` ([#677](https://github.com/bdlukaa/fluent_ui/issues/677))
- Fix assertion in `NavigationViewState` if no pane was currently selected ([#678](https://github.com/bdlukaa/fluent_ui/issues/678))
- Make `NavigationView.paneBodyBuilder` responsible for state management of the widget it returns, allowing `paneBodyBuilder` to return an `IndexedStack` (common use case) ([#679](https://github.com/bdlukaa/fluent_ui/issues/679))
- Added support for Belarusian language ([#686](https://github.com/bdlukaa/fluent_ui/pull/686))
- Added missing German translation for `minute`, `hour`, `day`, `month`, and `year`

## 4.1.4

- Avoid overflow in `DatePicker` and `TimePicker` popup ([#663](https://github.com/bdlukaa/fluent_ui/issues/663))
- Ensure sticky indicator is mounted before updating ([#670](https://github.com/bdlukaa/fluent_ui/issues/670))
- Date and Time pickers popup are now positioned correctly in RTL mode ([#675](https://github.com/bdlukaa/fluent_ui/issues/675))
- It's now possible to navigate through `AutoSuggestBox` items by long pressing arrow up and down keys
- Do not clear focus scope after selecting an item in `AutoSuggestBox` ([#671](https://github.com/bdlukaa/fluent_ui/issues/671))
- `AutoSuggestBox`'s `trailingIcon` now comes after the close button
- **MINOR BREAK** `TextBox.clearGlobalKey` was removed, since it was not used
- Add `AutoSuggestBox.unfocusedColor` and `TextFormBox.unfocusedColor`
- Implement `displayInfoBar`, which shows an info bar as an overlay ([#673](https://github.com/bdlukaa/fluent_ui/issues/673))
- Implement `ThemeData.extensions` ([#674](https://github.com/bdlukaa/fluent_ui/issues/674))

## 4.1.3

- `FlyoutListTile` can be used outside of a flyout ([#650](https://github.com/bdlukaa/fluent_ui/issues/650))
- Add uk localization ([#647](https://github.com/bdlukaa/fluent_ui/pull/647))
- Add swedish localization ([#655](https://github.com/bdlukaa/fluent_ui/pull/655))
- Add `key` parameter to `NavigationPaneItem` and all its instances ([#656](https://github.com/bdlukaa/fluent_ui/issues/656))
- Ensure `fontFamily` is inherit in some widgets ([654](https://github.com/bdlukaa/fluent_ui/issues/654))
- Add `Flyout.navigatorKey` ([#538](https://github.com/bdlukaa/fluent_ui/issues/538))
- Add `Card.borderColor` ([#643](https://github.com/bdlukaa/fluent_ui/issues/643))

## 4.1.2

- `PageHeader` now gives appropriate bounds to its `commandBar` ([#642](https://github.com/bdlukaa/fluent_ui/issues/642))
- Ensure `NavigationView` body state is not lost when resizing window
- Ensure `TabView`' tabs' state are not lost when changing selected tab ([#607](https://github.com/bdlukaa/fluent_ui/pull/607))
- Do not block text field tap ([#343](https://github.com/bdlukaa/fluent_ui/issues/343))
- Do not duplicate `trailing` in `FlyoutContent` ([#487](https://github.com/bdlukaa/fluent_ui/issues/487))

## 4.1.1

- Ensure acrylic is updated only if it's mounted ([#634](https://github.com/bdlukaa/fluent_ui/issues/634))
- Ensure the provided `startYear` and `endYear` in `DateTime` are used properly ([#627](https://github.com/bdlukaa/fluent_ui/issues/627))
- Fix left arrow key not moving to parent item on collapsed `TreeViewItem` ([#632](https://github.com/bdlukaa/fluent_ui/issues/632))
- Added `NavigationPane.scrollBehavior` ([#640](https://github.com/bdlukaa/fluent_ui/issues/640))
- Added `CommandBarCard.borderRadius` ([#641](https://github.com/bdlukaa/fluent_ui/issues/641))
- Ensure combobox scroll controller has a client attached before using it ([#620](https://github.com/bdlukaa/fluent_ui/issues/620))
- Correctly use `TextFormBox.initialValue`
- Added `TreeViewState.toggleItem`, which toggles the item expanded state ([#493](https://github.com/bdlukaa/fluent_ui/issues/493))
- Ensure `NavigationView` pane items are brought into view when selected

## 4.1.0

- Fixed `TreeView` selection state behavior for items that are not expanded ([#578](https://github.com/bdlukaa/fluent_ui/issues/578))
- Added support for Romanian language ([#602](https://github.com/bdlukaa/fluent_ui/pull/602))
- Ensure the body state in `NavigationView` is properly preserved ([#607](https://github.com/bdlukaa/fluent_ui/pull/607))
- **BREAKING** Renamed `ExpanderState.open` to `ExpanderState.isExpanded`
- The same identifier is no longer used for every `Expander` ([#596](https://github.com/bdlukaa/fluent_ui/issues/596))
- Ensure the TabView scroll controller has clients before using it ([#615](https://github.com/bdlukaa/fluent_ui/issues/615))
- TabView now waits a time to resize after closed ([#617](https://github.com/bdlukaa/fluent_ui/issues/617))
- `ToggleButton` border width is uniform ([#610](https://github.com/bdlukaa/fluent_ui/issues/610))

## 4.0.3+1

- Update documentation

## 4.0.3

- `NavigationView` scrollbar can now be dragged ([#472](https://github.com/bdlukaa/fluent_ui/issues/472))
- `PaneItemHeader` can now be used inside a `PaneItemExpander` ([#575](https://github.com/bdlukaa/fluent_ui/issues/575))
- `InfoBadge` no longer overflows when transitioning from compact mode to open mode in `NavigationView` ([#588](https://github.com/bdlukaa/fluent_ui/issues/588))

## 4.0.2

- Add `NavigationView.paneBodyBuilder` for customization of widget built for body of pane. ([#548](https://github.com/bdlukaa/fluent_ui/issues/548))
- Fixed `NavigationAppBar` unnecessary leading icon when no pane is provided in `NavigationView` ([#551](https://github.com/bdlukaa/fluent_ui/pull/551))
- Added `NavigationView.minimalPaneOpen` and, with it, the possibility to open minimal pane programatically ([#564](https://github.com/bdlukaa/fluent_ui/issues/564))
- Assign an index to pane item expanders ([#566](https://github.com/bdlukaa/fluent_ui/issues/566))
- Update `NavigationView` compact mode transition
- `TreeView` updates ([#555](https://github.com/bdlukaa/fluent_ui/issues/555)):
  - **BREAKING** Added `TreeViewItemInvokeReason` parameter to `TreeView.onItemInvoked` and `TreeViewItem.onInvoked`.
  - Fix clearing out selection state on initial state build in certain cases for a single selection mode tree view.
  - Fix single selection mode to properly deselect hidden child items when selecting a collapsed parent item.
  - Add `TreeView.includePartiallySelectedItems` so that items who have children with a mixed selection state will be included in the `onSelectionChanged` callback.
  - Add `TreeView.deselectParentWhenChildrenDeselected` optional behavior so that parent items can remain selected when all of their children are deselected.
  - Add `TreeViewItem.setSelectionStateForMultiSelectionMode` helper method and `[TreeViewItem].selectedItems` extension method, to make it easier for application code to programmatically change selection state of items in a multi-selection mode tree view.
- Added support for Uzbek language

## 4.0.1

- `PaneItemAction.body` is no longer required ([#545](https://github.com/bdlukaa/fluent_ui/issues/545))
- Added `DropDownButton.onOpen` and `DropDownButton.onClose` callbacks ([#537](https://github.com/bdlukaa/fluent_ui/issues/537))
- Ensure `MenuFlyoutItem.onPressed` is called after the flyout is closed if `DropDownButton.closeAfterClick` is true ([#520](https://github.com/bdlukaa/fluent_ui/issues/520))
- Ensure the `TimePicker` and `DatePicker` popups will fit if the screen is small ([#544](https://github.com/bdlukaa/fluent_ui/issues/544))
- Do not apply padding to `NavigationAppBar.leading` ([#539](https://github.com/bdlukaa/fluent_ui/issues/539))
- Added `AutoSuggestBox.noResultsFoundBuilder` ([#542](https://github.com/bdlukaa/fluent_ui/issues/542))
- Added `AutoSuggestBox.inputFormatters` ([#542](https://github.com/bdlukaa/fluent_ui/issues/542))
- Added support for Hebrew language

## 4.0.0

- **BREAKING** Removed `NavigationBody`. Use `PaneItem.body` instead ([#510](https://github.com/bdlukaa/fluent_ui/pull/510)/[#531](https://github.com/bdlukaa/fluent_ui/pull/531)):  
  Before:

  ```dart
  NavigationView(
    pane: NavigationPane(
      items: [
        PaneItem(icon: Icon(FluentIcons.add)),
        PaneItem(icon: Icon(FluentIcons.add)),
        PaneItem(icon: Icon(FluentIcons.add)),
      ],
    ),
    content: NavigationBody(
      children: [
        _Item1(),
        _Item2(),
        _Item3(),
      ],
    ),
  ),
  ```

  Now:  

  ```dart
  NavigationView(
    ...
    pane: NavigationPane(
      items: [
        PaneItem(
          icon: Icon(FluentIcons.add),
          body: _Item1(),
        ),
        PaneItem(
          icon: Icon(FluentIcons.add),
          body: _Item2(),
        ),
        PaneItem(
          icon: Icon(FluentIcons.add),
          body: _Item3(),
        ),
      ],
    ),
  ),
  ```
  
  Or if you don't have a pane, you can use the content like the following:  

  ```dart
  NavigationView(
    content: ScaffoldPage(
      header: PageHeader(
        title: titleRow,
      ),
      content: child,
    ),
  ),
  ```

  *either one attribute of pane or content must not be null*

  Use `NavigationView.transitionsBuilder` to create custom transitions
- Added `PaneItem.onTap` ([#533](https://github.com/bdlukaa/fluent_ui/issues/533))
- Compact pane is no longer toggled when item is selected ([#533](https://github.com/bdlukaa/fluent_ui/issues/533)).
  To toggle it programatically, use `NavigationViewState.toggleCompactOpenMode` when an item is tapped
- Dynamic header height for open pane ([#530](https://github.com/bdlukaa/fluent_ui/issues/530))
- Fixes memory leaks on `NavigationView`
- `TreeView` updates:
  - All items of the same depth level now have the same indentation. Before, only items with the same parent were aligned.
  - The hitbox for the expand icon of each item now uses the item's full height and is three times wider than the actual icon. This corresponds to the implementation in the explorer of Windows 10/11.
  - You can now choose whether the items of a TreeView should use narrow or wide spacing.
  - Do not invoke the tree view item on secondary tap ([#526](https://github.com/bdlukaa/fluent_ui/issues/526))
  - **BREAKING** `TreeView.onSecondaryTap` is now a `(TreeViewItem item, TapDownDetails details)` callback:
    Before:

    ```dart
    TreeView(
      ...,
      onSecondaryTap: (item, offset) async {}
    ),
    ```

    Now:

    ```dart
    TreeView(
      ...,
      onSecondaryTap: (item, details) {
        final offset = details.globalPosition;
      },
    )
    ```

  - Expand/collape items with right and left arrow keys, respectively ([#517](https://github.com/bdlukaa/fluent_ui/issues/517))
  - Added `TreeView.onItemExpandToggle` and `TreeViewItem.onExpandToggle` ([#522](https://github.com/bdlukaa/fluent_ui/issues/522))
- **BREAKING** `AutoSuggestBox` dynamic type support ([#441](https://github.com/bdlukaa/fluent_ui/issues/441)):

  Before:

  ```dart
  AutoSuggestBox(
    items: cats.map((cat) {
      return AutoSuggestBoxItem(
        value: cat,
        onFocusChange: (focused) {
          if (focused) debugPrint('Focused $cat');
        }
      );
    }).toList(),
    onSelected: (item) {
      setState(() => selected = item);
    },
  ),
  ```
  
  Now:

  ```dart
  AutoSuggestBox<String>(
    items: cats.map((cat) {
      return AutoSuggestBoxItem<String>(
        value: cat,
        label: cat,
        onFocusChange: (focused) {
          if (focused) debugPrint('Focused \$cat');
        }
      );
    }).toList(),
    onSelected: (item) {
      setState(() => selected = item);
    },
  ),
  ```

## [4.0.0-pre.4] - Almost there - [02/09/2022]

- `DisableAcrylic` now fully disable transparency of its decendents `Acrylic`s ([#468](https://github.com/bdlukaa/fluent_ui/issues/468))
- Do not interpolate between infinite constraints on `TabView` ([#430](https://github.com/bdlukaa/fluent_ui/issues/430))
- Do not rebuild the `TimePicker` popup when already rebuilding ([#437](https://github.com/bdlukaa/fluent_ui/issues/437))
- `ToggleSwitch` updates:
  - Use the correct color for `DefaultToggleSwitchThumb` ([#463](https://github.com/bdlukaa/fluent_ui/issues/463))
  - Added `ToggleSwitch.leadingContent`, which positions the content before the switch ([#464](https://github.com/bdlukaa/fluent_ui/issues/464))
  - Added `ToggleSwitch.thumbBuilder`, which builds the thumb based on the current state
- Added `TextChangedReason.cleared`, which is called when the text is cleared by the user in an `AutoSuggestBox` ([#461](https://github.com/bdlukaa/fluent_ui/issues/461))
- Call `AutoSuggestBox.onChanged` when an item is selected using the keyboard ([#483](https://github.com/bdlukaa/fluent_ui/issues/483))
- `Tooltip` overlay is now ignored when hovered ([#443](https://github.com/bdlukaa/fluent_ui/issues/443))
- Do not add unnecessary padding in `DropdownButton` ([#475](https://github.com/bdlukaa/fluent_ui/issues/475))
- `ComboBox` updates:
  - **BREAKING** Renamed `Combobox` to `ComboBox`
  - **BREAKING** Renamed `ComboboxItem` to `ComboBoxItem`
  - **BREAKING** Renamed `ComboBox.backgroundColor` to `ComboBox.popupColor`
  - Implement `EditableComboBox`, a combo box that accepts items that aren't listed ([#244](https://github.com/bdlukaa/fluent_ui/issues/244))
  - `ComboBox.isExpanded: false` now correctly sets the button width ([#382](https://github.com/bdlukaa/fluent_ui/issues/382))
  - `ComboBox`'s items height are correctly calculated, as well as initial scroll offset ([#472](https://github.com/bdlukaa/fluent_ui/issues/478))
  - **BREAKING** `ComboBox.disabledHint` was renamed to `ComboBox.disabledPlaceholder`
  - Added `ComboBoxFormField` and `EditableComboBoxFormField` ([#373](https://github.com/bdlukaa/fluent_ui/issues/373))
  - `ComboBox.comboBoxColor` is now correctly applied ([#468](https://github.com/bdlukaa/fluent_ui/issues/468))
  - `ComboBox` popup can't be opened if disabled
- Implemented `PaneItemExpander` ([#299](https://github.com/bdlukaa/fluent_ui/pull/299))
- `TimePicker` and `DatePicker` popup now needs a minimum width of 260 ([#494](https://github.com/bdlukaa/fluent_ui/pull/494))
- Correctly align `NavigationAppBar` content ([#494](https://github.com/bdlukaa/fluent_ui/pull/494))
- **BREAKING** Added `InfoLabel.rich`. `InfoLabel` is no longer a constant contructor ([#494](https://github.com/bdlukaa/fluent_ui/pull/494))
- Always add `GlobalMaterialLocalizations` above `ReorderableListView` ([#492](https://github.com/bdlukaa/fluent_ui/issues/492))
- **BREAKING** Removed `ContentDialog.backgroundDismiss`. Use `showDialog.barrierDismissable` ([#490](https://github.com/bdlukaa/fluent_ui/issues/490))
- Reviewed focus ([#496](https://github.com/bdlukaa/fluent_ui/issues/496))
  - `DatePicker` and `TimePicker` now show the focus highlight.
    Their popup now can be controlled using the keyboard
  - `NavigationBody` now uses a `FocusTraversalGroup` to handle focus
    This means the the content of the body will be fully traversed before moving on to another widget or group of widgets. [Learn more](https://docs.flutter.dev/development/ui/advanced/focus#focustraversalgroup-widget)
  - `TreeViewItem` now shows the focus highlight. They can also be selected using the keyboard
  - `Expander` now shows the focus highlight
- Progress Indicators velocity is no longer affected by device frame rate ([#502](https://github.com/bdlukaa/fluent_ui/pull/502))
- Added `AutoSuggestBox.enabled` ([#504](https://github.com/bdlukaa/fluent_ui/issues/504))
- Correctly keep the `NavigationView` animation state ([cf0fae1](https://github.com/bdlukaa/fluent_ui/commit/cf0fae16ce9a8879653606571e90af12f711bb84) ,[bd89ba6](https://github.com/bdlukaa/fluent_ui/commit/bd89ba6791dfe2762b37b3e291d8d1a7979cb3f5))
- Calculate `selected` for all parents as soon as the `TreeView` is built

## [4.0.0-pre.3] - Top navigation and auto suggestions - [13/08/2022]

- `NavigationView` mode fixes:
  - When top overflow menu is opened, `PaneItemHeader` no longer throws an unsupported error
  - When on top mode, `PaneItemHeader` is properly aligned to the other items.
  - Added `NavigationPaneThemeData.headerPadding`, which is applied to `PaneItemHeader` on open, compact and minimal mode. It defaults to 10 pixels at the top
  - **BREAKING** `PaneItem.getPropertyFromTitle` is now `widget.getProperty`:

  Before:
  `getPropertyFromTitle<TextStyle>()`

  Now:
  `title.getProperty<TextStyle>()`

  This was changed because the properties of `PaneItemHeader` needed to be accessed, but the old version only supported to get the properties of `PaneItem.title`. It can be called on a `Text`, `RichText` or in an `Icon` widget
  - `InheritedNavigationView` is now accessible on the top overflow menu
  - Added `NavigationPaneThemeData.selectedTopTextStyle` and `NavigationPaneThemeData.unselectedTopTextStyle`, which is applied to the items on top mode
  - Fixed `content` focus on minimal mode
  - Updated default transitions for top mode: `HorizontalSlidePageTransition`
- Fix incorrect translation of `TimePicker` in Traditional Chinese.
- Added `ScaffoldPage.resizeToAvoidBottomInset` ([#444](https://github.com/bdlukaa/fluent_ui/issues/444))
- Consider view padding for `NavigationAppBar`
- `Scrollbar` updates ([#356](https://github.com/bdlukaa/fluent_ui/pull/356)):
  - Correctly use `backgroundColor` to display the track color
  - Added `padding` and `hoveringPadding`
  - Check if animation is disposed before using it ([#446](https://github.com/bdlukaa/fluent_ui/issues/446))
- Update `AutoSuggestBox` ([#450](https://github.com/bdlukaa/fluent_ui/pull/450)):
  - Added `.enableKeyboardControls`. When true, items can be selected using the keyboard ([#19](https://github.com/bdlukaa/fluent_ui/issues/19))
  - Added `.sorter`, which lets you set a custom sort function for the suggestions. `AutoSuggestBox.defaultItemSorter` is used by default
  - Overlay's height is now correctly calculated based on the screen size. It no longer overlaps the screen. `viewPadding` is also taken into consideration
  - Close the overlay if the textbox width is changes ([#456](https://github.com/bdlukaa/fluent_ui/issues/456))
  - `.items` can be dynamically loaded ([#387](https://github.com/bdlukaa/fluent_ui/issues/387))
  - **BREAKING** `.items` is now a `List<AutoSuggestBoxItem>`:
    Before:

  ```dart
  AutoSuggestBox(
    items: [
      'Cat',
      'Dog',
      'Bird',
      'Horse',
    ],
    ...
  ),
  ```

  Now:

  ```dart
  AutoSuggestBox(
    items: [
      'Cat',
      'Dog',
      'Bird',
      'Horse',
    ].map((animal) {
      return AutoSuggestBoxItem(
        value: animal, // this takes a String
        child: Text('Animal $animal'), // this takes a Widget. If null, value is displayed as a text
        onFocusChange: (focused) {
          // this is called when the item is focused using the keyboard arrow keys
          if (focused) debugPrint('Focused animal $animal');
        },
        onSelected: () {
          // this is called when the item is selected
          debugPrint('Selected animal $animal');
        }
      );
    }).toList(),
    ...
  )
  ```

- `Combobox` updates ([#454](https://github.com/bdlukaa/fluent_ui/pull/454)):
  - Popup size is now correctly calculated ([#413](https://github.com/bdlukaa/fluent_ui/issues/413))
  - Correctly clip the popup while performing the animation ([#379](https://github.com/bdlukaa/fluent_ui/issues/379))
- Correctly check if a locale is supported ([#455](https://github.com/bdlukaa/fluent_ui/issues/455))

## [4.0.0-pre.2] - Tabs, Tiles and Bugs - [23/07/2022]

- Remove whitespace on `ContentDialog` if title is omitted ([#418](https://github.com/bdlukaa/fluent_ui/issues/418))
- Apply correct color to the Date and Time Pickers button when selected ([#415](https://github.com/bdlukaa/fluent_ui/issues/415), [#417](https://github.com/bdlukaa/fluent_ui/issues/417))
- Expose more useful properties to `AutoSuggestBox` ([#419](https://github.com/bdlukaa/fluent_ui/issues/419))
- **BREAKING** `PopupContentSizeInfo` was renamed to `ContentSizeInfo`
- Reworked `ListTile` ([#422](https://github.com/bdlukaa/fluent_ui/pull/422)):
  - **BREAKING** Removed `TappableListTile`
  - Added support for single and multiple selection. Use `ListTile.selectable` ([#409](https://github.com/bdlukaa/fluent_ui/issues/409))
  - Added focus support
  - Use the Win UI design
- Reviewed animation durations ([#421](https://github.com/bdlukaa/fluent_ui/issues/421))
  - **BREAKING** Removed `.animationDuration` and `.animationCurve` from `ScrollbarThemeData`
  - Added `expandContractAnimationDuration` and `contractDelay` to `ScrollbarThemeData`
- `NavigationPaneSize` constraints are now correctly applied when in open mode ([#336](https://github.com/bdlukaa/fluent_ui/issues/336))
- `NavigationIndicator` can't be invisble anymore when animation is stale ([#335](https://github.com/bdlukaa/fluent_ui/issues/335))
- Updated `TabView`:
  - **BREAKING** Removed `TabView.bodies`. Now, `Tab.body` is used.
    Before

    ```dart
    TabView(
      tabs: [
        Tab(text: Text('Tab 1')),
        Tab(text: Text('Tab 2')),
      ],
      bodies: [
        Tab1Body(),
        Tab2Body(),
      ],
    ),
    ```

    Now:

    ```dart
    TabView(
      tabs: [
        Tab(
          text: Text('Tab 1'),
          body: Tab1Body(),
        ),
        Tab(
          text: Text('Tab 2'),
          body: Tab2Body(),
        ),
      ],
    ),
    ```

  - Updated `TabView` tabs' constraints and padding
  - Fixed tab width when `TabWidthBehavior` is `compact`
  - `FlutterLogo` is no longer the default tab Icon
- `DropDownButton` menu is now sized correctly according to the screen size
- If there isn't enough space to display the menu on the preferred position, `Flyout` will display on the opposite position ([#435](https://github.com/bdlukaa/fluent_ui/pull/435))

## [4.0.0-pre.1] - Materials and Pickers - [29/06/2022]

- Exposed private properties that makes it easier to create custom panes for `NavigationView` ([#365](https://github.com/bdlukaa/fluent_ui/issues/365)):
  - `kCompactNavigationPaneWidth`
  - `kOpenNavigationPaneWidth`
  - `NavigationPane.changeTo`
  - `PaneItem.getPropertyFromTitle`
- `PaneScrollConfiguration` is now applied to custom pane on `NavigationView`
- Added `NavigationViewState.displayMode`. It results in the current display mode used by the view, including the automatic display mode ([#360](https://github.com/bdlukaa/fluent_ui/issues/360)):

  ```dart
  // Define the key
  final key = GlobalKey<NavigationViewState>();

  NavigationView(
    // pass the key to the view
    key: key,
    ...,
  )

  // Get the current display mode. Note that, in order to find out the automatic display mode,
  // the widget must have been built at least once
  final PaneDisplayMode currentDisplayMode = key.currentState.displayMode;
  ```

- The app bar action no longer overflow when minimal pane/compact overlay is open ([#361](https://github.com/bdlukaa/fluent_ui/issues/361))
- Update `AutoSuggestBox`:
  - It now uses `Acrylic`, but it can be disabled using `DisableAcrylic`
  - `TextChangedReason.suggestionChoosen` is now called properly
- Updated `TextBox`:
  - `TextBox` colors were updated to match the Win 11 design.
  - Fluent Text Selection Control now make use of `Acrylic`. Its items were also updated
- Updated pickers ([#406](https://github.com/bdlukaa/fluent_ui/pull/406)):
  - If `selected` is null, a placeholder text is shown ([#306](https://github.com/bdlukaa/fluent_ui/issues/306))
  - Added new localization messages: `hour`, `minute`, `AM`, `PM`, `month`, `day`and `year`.
  - **BREAKING** Removed `.hourPlaceholder`, `.minutePlaceholder`, `.amText`, `.pmText` from `TimePicker`. It was replaced, respectivelly, by the `hour`, `minute`, `AM`, `PM` localization messages
  - On `DatePicker`, it's now possible to change the order of the fields:

  ```dart
  DatePicker(
    ...,
    fieldOrder: [
      DatePickerField.day,
      DatePickerField.month,
      DatePickerField.year,
    ],
  )
  ```

  The fields are ordered based on the current locale by default
  - On `DatePicker`, the day and year fields are now formatted based on the current locale (`getDateOrderFromLocale`)
- Update `Slider` ([#405](https://github.com/bdlukaa/fluent_ui/issues/405)):
  - Added `.thumbRadius` and `.trackHeight` to `SliderThemeData`
  - The active track now isn't taller than the inactive track

## [4.0.0-pre.0] - [07/06/2022]

- Show menu button on automatic minimal display mode ([#350](https://github.com/bdlukaa/fluent_ui/pull/350))
- **BREAKING** `Map<ShortcutActivator, Intent>?` is now the typed used on `FluentApp.shortcuts` ([#351](https://github.com/bdlukaa/fluent_ui/pull/351))
- `TextBox` review ([#352](https://github.com/bdlukaa/fluent_ui/pull/352)):
  - Added `.initialValue`, `.selectionControls`, `.mouseCursor`, `.textDirection`, `.scribbleEnabled` and `.enableIMEPersonalizedLearning` to `TextBox`
  - Added `AutoFillClient` to `TextBox`
  - Added `UnmanagedRestorationScope` to `TextFormBox`
- Added `AutoSuggestBox.form`, that uses `TextFormBox` instead of `TextBox` ([#353](https://github.com/bdlukaa/fluent_ui/pull/353))
- Do not overflow when text is too long on `Chip` ([#322](https://github.com/bdlukaa/fluent_ui/issues/322))
- Add RTL support for `Chip`
- `Card` updates:
  - Updated card's background colors
  - **BREAKING** Removed `Card.elevation`
  - Added `Card.margin`, which is the margin around the card
- Updated `Combobox` and `Button` designs
- Updated `NavigationPane` behaviour. Now, if the header is null, the space it should have taken will be removed from the pane (display mode affected: minimal, open only) ([#359](https://github.com/bdlukaa/fluent_ui/pull/359))
- Reviewed `DatePicker` and `TimePicker` ([#357](https://github.com/bdlukaa/fluent_ui/pull/357))
  - Correctly apply dimensions and positions to both pickers
  - Update the picker popup style and behavior
- Colors Update ([#368](https://github.com/bdlukaa/fluent_ui/pull/368)):
  - Added `ResourceDictionary`, which provides default colors to be used on components
  - (forms) Updated `Combobox` style. It now uses `Acrylic` on the combobox popup menu
  - (buttons) Updated `Button`, `FilledButton`, `IconButton` and `TextButton` styles
  - (toggleable inputs) Updated `Checkbox`, `Chip`, `RadioButton`, `RatingBar`, `ToggleButton` and `ToggleSwitch`
    - **BREAKING** Updated `Slider`:
      - `SliderThemeData.thumbColor`, `SliderThemeData.activeColor` and `SliderThemeData.inactiveColor` now are of type `ButtonState<Color?>?`, which handles the button color on different states. `SliderThemeData.disabledThumbColor`, `SliderThemeData.disabledActiveColor` and `SliderThemeData.disabledInactiveColor` were removed
      - Before:

      ```dart
      SliderThemeData(
        thumbColor: Colors.green,
      ),
      ```

      - Now:

      ```dart
      SliderThemeData(
        // Apply Colors.green for all button states. Instead you can use ButtonState.resolveWith to use different values according to the current state
        thumbColor: ButtonState.all(Colors.green),
      ),
      ```

  - (navigation) Updated `NavigationView`, `PaneItem` and `ScaffoldPage`
    - Updated `TabView` and its tabs styles. A `FocusBorder` is now used to display the focus highlight of the tabs
    - All combinations of `BorderRadius` can now be used on `FocusBorder`
  - (surfaces) Updated `Card`, `ContentDialog`, `InfoBar`, `Expander`, `Flyout` and `Divider``
    - Added `InfoBar.isIconVisible`
  - (indicators) Updated `ProgressBar`, `ProgressRing` and `InfoBadge`
  - (other) Added helper methods for `AccentColor`: `AccentColor.defaultBrushFor`, `AccentColor.secondaryBrushFor` and `AccentColor.tertiaryBrushFor`
  - Polish translation added

## [3.12.0] - Flutter 3.0 - [13/05/2022]

- Add support for Flutter 3.0 (Fixes [#186](https://github.com/bdlukaa/fluent_ui/issues/186), [#327](https://github.com/bdlukaa/fluent_ui/issues/327))

## [3.11.1] - [30/04/2022]

- Reworked `DropDownButton` ([#297](https://github.com/bdlukaa/fluent_ui/pull/297)):
  - `DropDownButton` now uses `Flyout` and `MenuFlyout` to display the menu
  - Added scrolling features and style to `MenuFlyout`
  - `MenuFlyout` content height is now properly calculated (Fixes [#210](https://github.com/bdlukaa/fluent_ui/issues/210))
  - `DropDownButtonItem` is deprecated. `MenuFlyoutItem` should be used instead
  - Added `DropDownButton.buttonBuilder`, which is able to style the button as you wish. `DropDownButton.buttonStyle` is now deprecated

  ```dart
  DropDownButton(
    items: [...],
    // onOpen should be called to open the flyout. If onOpen is null, it means the button
    // should be disabled
    buttonBuilder: (context, onOpen) {
      return Button(
        ...,
        onPressed: onOpen,
      );
    }
  )
  ```

- `TextButton` now uses `textButtonStyle` instead of `outlinedButtonStyle`
- Add `TextFormBox.decoration` ([#312](https://github.com/bdlukaa/fluent_ui/pull/312))

## [3.11.0] - Menu Flyouts - [23/04/2022]

- Implemented `MenuFlyout` ([#266](https://github.com/bdlukaa/fluent_ui/pull/266))
  - Implemented `FlyoutPosition`, which controls where the flyout will be opened according to the child. It can be `above`, `below` or `side`
  - `FlyoutOpenMode.longHover`, which makes possible to open the flyout when the user performs a long hover
  - Added `Flyout.onOpen` and `Flyout.onClose`. Some convenience callbacks that are called when the flyout is opened or closed, respectively
  - Implement `PopupContentSizeInfo`, which provides the information about the content size
  - Implemented `MenuFlyoutItem`, `MenuFlyoutSeparator` and `MenuFlyoutSubItem`. They are used inside `MenuFlyout` to render the menu items
  - `horizontalPositionDependentBox` is now globally available for use as a top function
- Implemented overflow popup on `NavigationView` for top mode ([#277](https://github.com/bdlukaa/fluent_ui/pull/277))
- `InfoBadge` now is correctly positioned on top mode ([#296](https://github.com/bdlukaa/fluent_ui/pull/296))

## [3.10.3] - [15/04/2022]

- Do not use duplicated `Scrollbar`s ([#279](https://github.com/bdlukaa/fluent_ui/pull/279/))
- Allow custom height on `NavigationPane` header. ([#260](https://github.com/bdlukaa/fluent_ui/pull/260/))
- Allow to define the minimal tab width ([#282](https://github.com/bdlukaa/fluent_ui/pull/282/))
- Allow applying custom leading Widget to NavigationPane ([#288](https://github.com/bdlukaa/fluent_ui/pull/288/))
- `TextFormBox.expands` now works properly ([#291]](https://github.com/bdlukaa/fluent_ui/pull/291))
- Focus on `TextBox` is no longer duplicated ([#290](https://github.com/bdlukaa/fluent_ui/pull/290))

## [3.10.2] - [09/04/2022]

- `NavigationView` without pane no longer throws error ([#276](https://github.com/bdlukaa/fluent_ui/issues/276))

## [3.10.1] - [06/04/2022]

- Fix overflow behavior for `TreeViewItem` ([#270](https://github.com/bdlukaa/fluent_ui/pull/270))
- Do not animate sticky indicators when parent is updated ([#273](https://github.com/bdlukaa/fluent_ui/pull/273))
- Add Arabic(ar) localization ([#268](https://github.com/bdlukaa/fluent_ui/pull/268))

## [3.10.0] - Localization, Indicators, CommandBar and Flyouts - [02/04/2022]

- Improves `icons.dart` formatting and its generation ([#215](https://github.com/bdlukaa/fluent_ui/pull/215))
- Use correct color on `FilledButton` when disabled ([209](https://github.com/bdlukaa/fluent_ui/pull/209))
- Built-in support for new languages ([#216](https://github.com/bdlukaa/fluent_ui/pull/216)):
  - English
  - Spanish (reviewed by [@henry2man](https://github.com/henry2man))
  - French (reviewed by [@WinXaito](https://github.com/WinXaito))
  - Brazilian Portuguese (reviewed by [@bdlukaa](https://github.com/bdlukaa))
  - Russian (reviewed by [@raitonoberu](https://github.com/raitonoberu))
  - German (reviewed by [@larsb24](https://github.com/larsb24))
  - Hindi (reviewed by [@alexmercerind](https://github.com/alexmercerind))
  - Simplified Chinese (reviewed by [@zacksleo](https://github.com/zacksleo))
- Add `useInheritedMediaQuery` property to `FluentApp` ([#211](https://github.com/bdlukaa/fluent_ui/pull/211))
- `TreeView` updates ([#255](https://github.com/bdlukaa/fluent_ui/pull/225)):
  - Optional vertical scrolling by setting `shrinkWrap` to `false`
  - TreeViewItem now has a custom primary key (`value` field)
  - Added `onSelectionChanged` callback, called when the selection is changed
- Account for enabled on pressing states ([#233](https://github.com/bdlukaa/fluent_ui/pull/233))
- Implement `CommandBar` ([#232](https://github.com/bdlukaa/fluent_ui/pull/232))
  - Add `DynamicOverflow` layout widget, for one-run horizontal or vertical layout with an overflow widget
  - Add `HorizontalScrollView` helper widget, with mouse wheel horizontal scrolling
- Long `content` widget no longer overflow in `ContentDialog` ([#242](https://github.com/bdlukaa/fluent_ui/issues/242))
- Content state is no longer lost when the pane display mode is changed ([#250](https://github.com/bdlukaa/fluent_ui/pull/250))
- **BREAKING** Update indicators ([#248](https://github.com/bdlukaa/fluent_ui/pull/248)):
  - Added `InheritedNavigationView`
  - Updated sticky indicator to match the latest Win 11 UI ([#173](https://github.com/bdlukaa/fluent_ui/issues/173))
  - **BREAKING** Renamed `NavigationPane.indicatorBuilder` to `NavigationPane.indicator`
  - **BREAKING** Indicators are no longer built with functions
    Before:

    ```dart
    indicatorBuilder: ({
      required BuildContext context,
      required NavigationPane pane,
      required Axis axis,
      required Widget child,
    }) {
      if (pane.selected == null) return child;
      assert(debugCheckHasFluentTheme(context));
      final theme = NavigationPaneTheme.of(context);

      final left = theme.iconPadding?.left ?? theme.labelPadding?.left ?? 0;
      final right = theme.labelPadding?.right ?? theme.iconPadding?.right ?? 0;

      return StickyNavigationIndicator(
        index: pane.selected!,
        pane: pane,
        child: child,
        color: theme.highlightColor,
        curve: Curves.easeIn,
        axis: axis,
        topPadding: EdgeInsets.only(left: left, right: right),
      );
    }
    ```

    Now:

    ```dart
    indicator: StickyNavigationIndicator(
      color: Colors.blue.lighter, // optional
    ),
    ```

- `initiallyExpanded` property on `Expander` works properly ([#252](https://github.com/bdlukaa/fluent_ui/pull/252))
- **BREAKING** Flyout changes:
  - Removed `Flyout.contentWidth` and added `FlyoutContent.constraints`. Now the content will be automatically sized and layed out according to the placement
  - Added `Flyout.placement` which takes a `FlyoutPlacement`
  - Added `Flyout.openMode` which takes a `FlyoutOpenMode`
  - `Flyout.controller` is no longer required. If not provided, a local controller is created to handle the `Flyout.openMode` settings
  - **Breaking** `FlyoutController.open` is now a function
  - Added `FlyoutController.isOpen`, `FlyoutController.isClosed`, `FlyoutController.close()`, `FlyoutController.open()` and `FlyoutController.toggle()`
  - **Breaking** Removed `Popup.contentHeight`
- **BREAKING** Updated typography ([#261](https://github.com/bdlukaa/fluent_ui/pull/261)):
  - Renamed `Typography.standart` to `Typography.fromBrightness`
  - Renamed `Typography` constructor to `Typography.raw`
  - Default color for dark mode is now `const Color(0xE4000000)`
  - Updated default font sizes for `display`, `titleLarge`, `title` and `subtitle`
- `TabWidthBehavior.sizeToContent` now works properly ([#218](https://github.com/bdlukaa/fluent_ui/issues/218))

## [3.9.1] - Input Update - [25/02/2022]

- `TextBox` updates: ([#179](https://github.com/bdlukaa/fluent_ui/pull/179))
  - Correctly apply the `style` property
  - Correctly apply `decoration` to the background
  - Added `foregroundDecoration` and `highlightColor` property. They can not be specified at the same time
  - **BREAKING** replaced `maxLengthEnforeced` with `maxLengthEnforcement`
- Expose more propertied to `TextFormBox`
- `AutoSuggestBox` updates:
  - Improved fidelity of the suggestions overlay expose more customization properties ([#174](https://github.com/bdlukaa/fluent_ui/issues/174))
  - When a suggestion is picked, the overlay is automatically closed and the text box is unfocused
  - Clear button now only shows when the text box is focused
- Add directionality support ([#184](https://github.com/bdlukaa/fluent_ui/pull/184))
- Correctly apply elevation for `DropDownButton` overlay ([#182](https://github.com/bdlukaa/fluent_ui/issues/182))
- Show app bar even if `NavigationPane` is not provided on `NavigationView` ([#187](https://github.com/bdlukaa/fluent_ui/issues/187))
- Ensure `NavigationAppBar.actions` are rendered on the top of the other widgets ([#177](https://github.com/bdlukaa/fluent_ui/issues/177))
- All Form widgets now have the same height by default
- Only show one scrollbar on `ComboBox` overlay
- Fix opened pane opacity
- Added `menuColor` for theme, which is now used by dropdown button, auto suggest box, tooltip and content dialog
- Added `Card` and `cardColor` for theme
- Update fluent text controls and added support for `SelectableText` ([#196](https://github.com/bdlukaa/fluent_ui/pull/196))

## [3.9.0] - Fidelity - [10/02/2022]

- **BREAKING** Renamed `standartCurve` to `standardCurve`
- **BREAKING** Completly rework `DropDownButton`
- **BREAKING** Removed `CheckboxThemeData.thirdStateIcon`

  Currently, there isn't a fluent icon that is close to the native icon. A local widget *`_ThirdStateDash`* is used
- Do not override material `Theme` on `FluentApp` ([#155](https://github.com/bdlukaa/fluent_ui/pull/154))
- Slider thumb now doesn't change inner size if hovered while disabled
- Uniform foreground color on `Checkbox`
- Updated `FilledButton` Style
- `ToggleButton` and `FilledButton` now share the same style
- `ScaffoldPage.scrollable` and `ScaffoldPage.withPadding`
- Ensure we use `Typography.body` as the default text style on `BaseButton` ([#120](https://github.com/bdlukaa/fluent_ui/issues/160))
- Update `ButtonThemeData.uncheckedInputColor`

## [3.8.0] - Flutter Favorite - [03/02/2022]

- Tests ([#142](https://github.com/bdlukaa/fluent_ui/pull/142))
- Added Material Theme to Fluent Theme Builder ([#133](https://github.com/bdlukaa/fluent_ui/issues/133))
- Add more customization options to PaneItem ([#111](https://github.com/bdlukaa/fluent_ui/issues/111), [#144](https://github.com/bdlukaa/fluent_ui/issues/144))
- `NavigationView` updates **BREAKING**:
  - Properly add item key to `PaneItem` in top mode ([#143](https://github.com/bdlukaa/fluent_ui/issues/143))
  - Items bounds and positions are fetched when the item list is scrolled as well to prevent misalignment
  - Added the helper functions `NavigationIndicator.end` and `NavigationIndicator.sticky`
  - Use `Curves.easeIn` for sticky navigation indicator by default
  - Use the correct accent color for navigation indicators by default
  - `EntrancePageTransition` is now the correct page transition used when display mode is top
  - Apply correct press effect for `PaneItem` when display mode is top
  - **BREAKING** Removed `NavigationPane.defaultNavigationIndicator`
  - **BREAKING** Replaced `offsets` and `sizes` with `pane` in `NavigationPane`

  Before:

  ```dart
  pane: NavigationPane(
    indicatorBuilder: ({
      required BuildContext context,
      /// The navigation pane corresponding to this indicator
      required NavigationPane pane,
      /// Corresponds to the current display mode. If top, Axis.vertical
      /// is passed, otherwise Axis.vertical
      Axis? axis,
      /// Corresponds to the pane itself as a widget. The indicator is
      /// rendered over the whole pane.
      required Widget child,
    }) {
      if (pane.selected == null) return child;
      assert(debugCheckHasFluentTheme(context));
      final theme = NavigationPaneThemeData.of(context);

      axis??= Axis.horizontal;

      return EndNavigationIndicator(
        index: pane.selected,
        offsets: () => pane.effectiveItems.getPaneItemsOffsets  (pane.paneKey),
        sizes: pane.effectiveItems.getPaneItemsSizes,
        child: child,
        color: theme.highlightColor,
        curve: theme.animationCurve ?? Curves.linear,
        axis: axis,
      );
    },
  ),
  ```

  Now:

  ```dart
  pane: NavigationPane(
    indicatorBuilder: ({
      required BuildContext context,
      /// The navigation pane corresponding to this indicator
      required NavigationPane pane,
      /// Corresponds to the current display mode. If top, Axis.vertical
      /// is passed, otherwise Axis.vertical
      required Axis axis,
      /// Corresponds to the pane itself as a widget. The indicator is
      /// rendered over the whole pane.
      required Widget child,
    }) {
      if (pane.selected == null) return child;
      assert(debugCheckHasFluentTheme(context));
      final theme = NavigationPaneThemeData.of(context);

      return EndNavigationIndicator(
        index: pane.selected,
        pane: pane,
        child: child,
        color: theme.highlightColor,
        curve: theme.animationCurve ?? Curves.linear,
        axis: axis,
      );
    },
  ),
  ```

## [3.7.0] - Breaking changes - [21/01/2022]

- AutoSuggestBox: ([#130](https://github.com/bdlukaa/fluent_ui/pull/130))
  - It gets opened automatically when it gets focus
  - When an item is tapped, the cursor is positioned correctly at the end of the text
  - **BREAKING** Now it's not possible to assign a type to `AutoSuggestBox`:
    Before:

    ```dart
    AutoSuggestBox<String>(...),
    ```

    Now:

    ```dart
    AutoSuggestBox(...),
    ```

- Added TextFormBox witch integrates with the Form widget. It has the ability to be validated and to show an error message.
- New FluentIcons gallery showcase in example project ([#123](https://github.com/bdlukaa/fluent_ui/issues/123))
- Updated FluentIcons as per 30/12/2021
- **BREAKING** Renamed `FluentIcons.close` to `FluentIcons.chrome_close`
- Fixed rounded corners on the ComboBox widget
- Fixed missing padding before close button on `TabView` ([#122](https://github.com/bdlukaa/fluent_ui/issues/122))
- Readded tab minimal size for `equal` and `sizeToContent` tab width behaviours ([#122](https://github.com/bdlukaa/fluent_ui/issues/122))
- `TabView`'s close button now uses `SmallIconButton`
- If a tab is partially off the view, it's scrolled until it's visible
- Fix `IconButton`'s icon size
- Update `OutlinedButton`, `FilledButton` and `TextButton` styles
- Implement lazy tree view ([#139](https://github.com/bdlukaa/fluent_ui/pull/139))

## [3.6.0] - TabView Update - [25/12/2021]

- Implement `TreeView` ([#120](https://github.com/bdlukaa/fluent_ui/pull/120))
- Fix `Tooltip.useMousePosition`
- Fix `Slider` and `RatingBar` ([#116](https://github.com/bdlukaa/fluent_ui/issues/116))
- Fix scroll buttons when there are too many tabs in `TabView` ([#92](https://github.com/bdlukaa/fluent_ui/issues/92))
- Fix button style on tab in `TabView` ([#90](https://github.com/bdlukaa/fluent_ui/issues/90))
- Added *Close on middle click* on tabs in `TabView` ([#91](https://github.com/bdlukaa/fluent_ui/issues/91))
- Added `newTabLabel`, `closeTabLabel`, `scrollTabBackward`, `scrollTabForward` to `FluentLocalizations`
- Fix `TabView`'s text when it's too long. Now it's clipped when overflow and line doesn't break
- Added `TabView.closeButtonVisibility`. Defaults to `CloseButtonVisibilityMode.always`
- Updated selected tab paint
- Added `TabView.tabWidthBehavior`. Defaults to `TabWidthBehavior.equal`
- Added `TabView.header` and `TabView.footer`
- `Slider`'s mouse cursor is now [MouseCursor.defer]
- Added `SmallIconButton`, which makes an [IconButton] small if wrapped. It's used by `TextBox`
- Added `ButtonStyle.iconSize`
- **BREAKING** `AutoSuggestBox` updates:
  - Added `FluentLocalizations.noResultsFoundLabel`. "No results found" is the default text
  - Removed `itemBuilder`, `sorter`, `noResultsFound`, `textBoxBuilder`, `defaultNoResultsFound` and `defaultTextBoxBuilder`
  - Added `onChanged`, `trailingIcon`, `clearButtonEnabled` and `placeholder`
  - `controller` is now nullable. If null, an internal controller is creted

## [3.5.2] - [17/12/2021]

- **BREAKING** Removed `ThemeData.inputMouseCursor`
- **BREAKING** Removed `cursor` from `DatePicker`, `TimePicker`, `ButtonStyle`, `CheckboxThemeData`, `RadioButtonThemeData`, `SliderThemeData`, `ToggleSwitchThemeData`, `NavigationPaneThemeData`
- Scrollbar is not longer shown if `PaneDisplayMode` is `top`
- If open the compact pane, it's not always a overlay
- Added `triggerMode` and `enableFeedback` to `Tooltip`.
- Added `Tooltip.dismissAllToolTips`

## [3.5.1] - [15/12/2021]

- Update inputs colors
- `Expander` now properly disposes its resources
- Add the `borderRadius` and `shape` attributes to the `Mica` widget
- Implement `DropDownButton` ([#85](https://github.com/bdlukaa/fluent_ui/issues/85))

## [3.5.0] - Flutter 2.8 - [09/12/2021]

- **BREAKING** Minimal Flutter version is now 2.8
- `NavigationAppBar.backgroundColor` is now applied correctly. ([#100](https://github.com/bdlukaa/fluent_ui/issues/100))
- ComboBox's Popup Acrylic can now be disabled if wrapped in a `DisableAcrylic` ([#105](https://github.com/bdlukaa/fluent_ui/issues/105))
- `NavigationPane` width can now be customizable ([#99](https://github.com/bdlukaa/fluent_ui/issues/99))
- Implement `PaneItemAction` for `NavigationPane` ([#104](https://github.com/bdlukaa/fluent_ui/issues/104))

## [3.4.1] - [08/11/2021]

- `ContentDialog` constraints can now be customizable ([#86](https://github.com/bdlukaa/fluent_ui/issues/86))
- Add possibility to disable acrylic by wrapping it in a `DisableAcrylic` ([#89](https://github.com/bdlukaa/fluent_ui/issues/89))
- Fix `onReaorder null exception` ([#88](https://github.com/bdlukaa/fluent_ui/issues/88))
- Implement `InfoBadge`
- Implement `Expander` ([#85](https://github.com/bdlukaa/fluent_ui/issues/85))
- Default `inputMouseCursor` is now `MouseCursor.defer`
- `NavigationView.contentShape` is now rendered at the foreground

## [3.4.0] - Flexibility - [22/10/2021]

- `ProgressRing` now spins on the correct direction ([#83](https://github.com/bdlukaa/fluent_ui/issues/83))
- Added the `backwards` property to `ProgressRing`
- `FluentApp.builder` now works as expected ([#84](https://github.com/bdlukaa/fluent_ui/issues/84))
- Implemented `NavigationPane.customPane`, which now gives you the ability to create custom panes for `NavigationView`
- **BREAKING** `sizes`, `offsets` and `index` parameters from `NavigationIndicatorBuilder` were replaced by `pane`

## [3.3.0] - [12/10/2021]

- Back button now isn't forced when using top navigation mode ([#74](https://github.com/bdlukaa/fluent_ui/issues/74))
- `PilButtonBar` now accept 2 items ([#66](https://github.com/bdlukaa/fluent_ui/issues/66))
- Added builder variant to `NavigationBody`.
- Fixed content bug when `AppBar` was not supplied too `NavigationView`

## [3.2.0] - Flutter 2.5.0 - [15/09/2021]

- Added missing parameters in `_FluentTextSelectionControls` methods ([#67](https://github.com/bdlukaa/fluent_ui/issues/67))
- Min Flutter version is now 2.5.0
- **EXAMPLE APP** Updated the url strategy on web.
- **EXAMPLE APP** Upgraded dependencies
- Format code according to flutter_lints

## [3.1.0] - Texts and Fixes - [25/08/2021]

- Updated Typography:
  - **BREAKING** Renamed `header` -> `display`
  - **BREAKING** Renamed `subHeader` -> `titleLarge`
  - **BREAKING** Renamed `base` -> `bodyStrong`
  - Added `bodyLarge`
  - Updated font size and weight for most of the text styles
- Update `SplitButton` design
- Update `IconButton` design
- Fixed `ToggleSwitch` not showing expanded thumb mode when dragging
- **BREAKING** Remove `CheckboxListTile`, `RadioListTile` and `SwitchListTile`. Use the respective widget with the `content` property

## [3.0.0] - Windows 11 - [24/08/2021]

- Update `ToggleButton` design.
- Update `Button` design.
- Update `RadioButton` design.
- Update `ContentDialog` design.
- Update `NavigationView` design:
  - **BREAKING:** Acryic is not used anymore. Consequently, `useAcrylic` method was removed.
- Implemented `Mica`, used by the new `NavigationView`
- Added support for horizontal tooltips. Set `Tooltip.displayHorizontally` to true to enable it.
- Updated Acrylic to support the web
- Update `Checkbox` design
- Update `ToggleSwitch` design
- Update `Scrollbar` design
- Update `Slider` design
- Update `InfoBar` design
- Update pickers design (`Combobox`, `DatePicker` and `TimePicker`)

## [2.2.1] - [26/06/2021]

- Implement Fluent Selection Controls for `TextBox` ([#49](https://github.com/bdlukaa/fluent_ui/pull/49))
- `Tooltip` is now displayed when focused ([#45](https://github.com/bdlukaa/fluent_ui/issues/45))
- AppBar is now displayed when minimal pane is open.
- AppBar's animation now follows the pane animation

## [2.2.0] - BREAKING CHANGES - [25/06/2021]

- **BREAKING:** Material `Icons` are not used anymore. Use `FluentIcons` instead.
- **BREAKING:** Reworked the `Acrylic` widget implementation ([#47](https://github.com/bdlukaa/fluent_ui/pull/47))
- **BREAKING:** Removed the `useAcrylic` property from `NavigationView`. Acrylic is now used by default.
- `PaneDisplayMode.compact` has now a width of 40, not 50.
- Removed `SizeTransition` from `TabView`.

## [2.1.1] - [03/06/2021]

- Option to set a default font family on the theme data (`ThemeData.fontFamily`)
- `indicatorBuilder` is correctly applied to the automatic display mode in `NavigationView`
- An overlay is open when the toggle button is pressed on the compact display mode ([#43](https://github.com/bdlukaa/fluent_ui/issues/43))

## [2.1.0] - Mobile Update - [01/06/2021]

- Implemented `BottomNavigation`
- Implemented `BottomSheet`
- Implemented `Chip`
- Implemented `Snackbar`
- Implemented `PillButtonBar`
- New buttons variations:
  - `FillButton`
  - `OutlinedButton`
  - `TextButton`

---

- `PaneItem`s' `build` method is now overridable. You can know customize how the items in `NavigationView` should look like by overriding the method.
- Fixed bug that navigation indicator was not showing on the first frame
- Fixed minimal tooltip not updating when closed the overlay
- **EXAMPLE APP:** Navigation indicator is now configurable on the `Settings` page

## [2.0.3] - [28/05/2021]

- Correctly apply items positions to pane indicators, regardless of external factors, such as navigation view app bar ([#41](https://github.com/bdlukaa/fluent_ui/issues/41))
- Improved `NavigationIndicator`s performance

## [2.0.2] - [23/05/2021]

- **BREAKING CHANGES:** Reworked the theme api ([#39](https://github.com/bdlukaa/fluent_ui/pull/39)):

  - Removed the theme extension (`context.theme`). Use `FluentTheme.of(context)` instead
  - `ButtonState` is now a class that can receive a value. It now allows lerping between values, making `AnimatedFluentTheme` possible.

    Here's an example of how to migrate your code:

    *Before*: `cursor: (_) => SystemMouseCursors.click,`\
    *Now*: `cursor: ButtonState.all(SystemMouseCursors.click),`

  - All theme datas and `AccentColor` have now a lerp method, in order to make `AnimatedFluentTheme` possible.
  - Implemented `AnimatedFluentTheme`, in order to replace `AnimateContainer`s all around the library
  - Dedicated theme for each theme data ([#37](https://github.com/bdlukaa/fluent_ui/issues/37)):
    - IconTheme
    - ButtonTheme
    - RadioButtonTheme
    - CheckboxTheme
    - FocusTheme
    - SplitButtonTheme
    - ToggleButtonTheme
    - ToggleSwitchTheme
    - NavigationPaneTheme
    - InfoBarTheme
    - TooltipTheme
    - DividerTheme
    - ScrollbarTheme
  - `DividerThemeData` now has `verticalMargin` and `horizontalMargin` instead of an axis callback.
  - Updated button colors.
  - Removed `animationDuration` and `animationCurve` from theme datas (except from `NavigationPaneThemeData`).
  - Renamed `copyWith` to `merge` on theme datas (except from `ThemeData`)
  - Fixed typo `standart` -> `standard`
  - Implement `AnimatedAcrylic`

## [2.0.1] - [21/05/2021]

- Minimal flutter version is now 2.2
- Implement `FluentScrollBehavior`, that automatically adds a scrollbar into listviews ([#35](https://github.com/bdlukaa/fluent_ui/pull/35))
- Reworked the inputs api ([#38](https://github.com/bdlukaa/fluent_ui/pull/38)):
  - A input can have multiple states. Now, if the widget is focused and pressed at the same time, it doesn't lose its focused border.
  - Now, the focus is not requested twice when the button is pressed, only once. This fixes a bug introduced in a previous version that combo boxes items we're not being focused.
  - Semantics (acessibility) is now applied on all inputs

## [2.0.0] - [20/05/2021]

- New way to disable the acrylic blur effect. Just wrap the acrylic widget in a `NoAcrylicBlurEffect` to have it disabled.
- Reworked the Navigation Panel from scratch ([#31](https://github.com/bdlukaa/fluent_ui/pull/31)):
  - The legacy `NavigationPanel` and `Scaffold` were removed. Use `NavigationView` and `ScaffoldPage` instead
  - Implemented open, compact, top and minimal display modes.
  - Custom Selected Indicators
- Implemented fluent localizations ([#30](https://github.com/bdlukaa/fluent_ui/issues/30))

## [1.10.1] - [05/05/2021]

- **FIX** Reworked the combo box widget to improve fidelity. ([#25](https://github.com/bdlukaa/fluent_ui/pull/25))
- **FIX** Improved `HoverButton` focus management.
- **FIX** Reworked the tooltip widget. Now, if any mouse is connected, the tooltip is displaying according to the pointer position, not to the child's. ([#26](https://github.com/bdlukaa/fluent_ui/pull/26))
- **FIX** TabView is now scrollable if the size of the tabs overflow the width

## [1.10.0] - **BREAKING CHANGES** - [03/05/2021]

- **BREAKING** `InfoHeader` was renamed to `InfoLabel`. You can now set if the label will be rendered above the child or on the side of it.
- **FIX** Fixed `RadioButton` inner color overlaping the border.
- **NEW** `ThemeData.inputMouseCursor`
- **FIDELITY** Switch thumb is now draggable. (Fixes [#22](https://github.com/bdlukaa/fluent_ui/issues/22))
- **EXAMPLE** Reworked the example app inputs page

## [1.9.4] - [02/05/2021]

- **FIX** `CheckboxListTile`, `SwitchListTile` and `RadioListTile` now doesn't focus its leading widget.
- **FIX** `TabView` is now not scrollable
- **FIX** Fixed `Acrylic` blur effect being disabled by default.
- **FIDELITY** Improved `ContentDialog` transition fidelity
- **FIX** Fixed `FocusBorder` for some widgets. It was affecting layout when it shouldn't
- **FIX** `RatingBar` and `Slider` weren't working due to `FocusBorder`
- **NEW** | **FIDELITY** New `Slider` thumb

## [1.9.3] - [01/05/2021]

- **NEW** `FocusBorder.renderOutside`. With this property, you can control if the FocusBorder will be rendered over the widget or outside of it.
- **FIX** Fixed `RadioButton`s border when focused
- **FIX** `Color.resolve` now doesn't throw a stack overflow error.
- **BREAKING** Removed `Color.resolveFromBrightness`. This is only available on `AccentColor`
- **EXAMPLE APP** Hability to change the app accent color
- **NEW** `darkest` and `lightest` colors variants in `AccentColor`
- **FIX** Fixed `InfoBar`'s error icon. It now uses `Icons.cancel_outlined` instead of `Icons.close`
- **NEW** `NavigationPanel` now has a `Scrollbar` and the `bottom` property is now properly styled if selected

## [1.9.2] - [30/04/2021]

- **FIX** `TabView` tabs can now be reordered (Fixes [#10](https://github.com/bdlukaa/fluent_ui/issues/10))
- **FIDELITY** If a new `Tab` is added, its now animated
- **FIX** `FocusBorder` now doesn't change the size of the widgets
- **BREAKING** `buttonCursor`, `uncheckedInputColor` and `checkedInputColor` are now moved to `ButtonThemeData` as static functions.

## [1.9.1] - [29/04/2021]

- **FIX** Fixed diagnostic tree. (Fixes [#17](https://github.com/bdlukaa/fluent_ui/issues/17))
- **FIX** | **FIDELITY** `TappableListTile` now changes its color when focused instead of having a border
- **FIDELITY** Improved `Acrylic`'s blur effect fidelity
- **FIX** `Acrylic`'s elevation was being applying margin
- **NEW** `ThemeData.shadowColor`, which is now used by `Acrylic`
- **NEW** You can now globally disable the acrylic blur effect by changing `Acrylic.acrylicEnabled`

## [1.9.0] - **BREAKING CHANGES** - Theme Update - [29/04/2021]

The whole theme implementation was reworked on this change.

- **BREAKING** Renamed `Theme` to `FluentTheme`
- **BREAKING** All the properties in `FluentTheme` now can't be null
- **BREAKING** Renamed all the `Style` occurrences to `ThemeData`
- **BREAKING** `ThemeData.accentColor` is now an `AccentColor`
- **FIX** When providing a custom style to a tooltip, it's now correctly applied to `ThemeData.tooltipStyle`
- **FIX** `debugCheckHasFluentTheme` has now a better error message
- **FIX** `FluentApp` now doesn't throw an error if no `theme` is provided
- **FIX** Reworked `Scrollbar` to improve fidelity.
- **NEW** Color extension methods: `Color.toAccentColor` and `Color.basedOnLuminance`
- **NEW** `Button.builder`

## [1.8.1] - [16/04/2021]

- **NEW** In `TabView`, it's now possible use the following shortcuts if `TabView.shortcutsEnabled` is `true` (Follows [this](https://docs.microsoft.com/en-us/windows/uwp/design/controls-and-patterns/tab-view#closing-a-tab)):
  1. `Ctrl + F4` or `Ctrl + W` to close the current tab
  2. `Ctrl + T` to create a new tab
  3. `1-8` to navigate to a tab with the pressed number
  4. `9` to navigate to the last tab and navigate to the last tab
- **NEW** `IconButton.autofocus`, `ToggleButton.autofocus`
- **BREAKING** Renamed all the `semanticsLabel` to `semanticLabel`

## [1.8.0] - Color Update - [14/04/2021]

- **NEW** Web version hosted at <https://bdlukaa.github.io/fluent_ui>
- **NEW** Colors showcase page in example app
- **NEW** Info Colors:
  - `Colors.warningPrimaryColor`
  - `Colors.warningSecondaryColor`
  - `Colors.errorPrimaryColor`
  - `Colors.errorSecondaryColor`
  - `Colors.successPrimaryColor`
  - `Colors.successSecondaryColor`
- **FIX** Reworked all the accent colors (`Colors.accentColors`) with `darkest`, `dark`, `normal`, `light` and `lighter`
- **BREAKING** `Colors.blue` is now an `AccentColor`

## [1.7.6] - [13/04/2021]

- **NEW** `Checkbox.autofocus`
- **BREAKING** `Button` refactor:
  - Removed `Button.icon` and `Button.trailingIcon`
  - Renamed `Button.text` to `Button.child`
- You can now disable the acrylic backdrop effect by setting `enabled` to false
- **NEW** `NavigationPanelBody.animationCurve` and `NavigationPanelBody.animationDuration`

## [1.7.5] - [13/04/2021]

- **NEW** `Scrollbar` and `ScrollbarStyle`
- Reworked `FluentApp` to not depend of material anymore.

## [1.7.4] - [10/04/2021]

- **FIX** Updated `Icon` widget to use Flutter's default icon widget
- **NEW** Documentation

## [1.7.3] - [07/04/2021]

- **FIX** Improved `ListTile` sizing ([#Spacing](https://docs.microsoft.com/en-us/windows/uwp/design/style/spacing))
- **NEW** `FocusStyle` and support for glow focus
- **NEW** `RatingBar.starSpacing`

## [1.7.2] - [06/04/2021]

- **FIX** Animation when using `NavigationPanelBody` now works as expected
- **NEW** `CheckboxListTile`, `SwitchListTile` and `RadioListTile`
- **FIX** It's now not possible to focus a disabled `TextBox`

## [1.7.1] - [06/04/2021]

- **FIX** The mouse cursor in a disabled input is now `basic` instead of `forbidden`
- **FIX** `NavigationPanelBody` now doesn't use a `IndexedStack` under the hood because it was interfering in the focus scope
- **FIX** The color of the focus now is the `Style.inactiveColor`
- **FIX** `RadioButton`'s cursor was not being applied correctly
- **NEW** `Button.toggle`
- **FIX** The state provided by `HoverButton` was being `focused` when it shouldn't be
- **FIX** TimePicker showing wrong minute count. It should start from 00 and end in 59
- **NEW** `TimePicker.minuteIncrement`

## [1.7.0] - Focus Update - [05/04/2021]

- **FIXED** Fixed the possibility to give a elevation lower than 0 in `Acrylic`
- **NEW** It's now possible to change the rating of `RatingBar` using the keyboard arrows
- **NEW** Now it's possible to navigate using the keyboard with all focusable widgets

## [1.6.0] - BREAKING CHANGES - [03/04/2021]

- Added the missing `Diagnostics`
- Updated all the screenshots
- **BREAKING CHANGE** Uses the material icon library now

  **DEVELOPER NOTE** This was a hard choice, but the material icon library is a robust, bigger library. It contains all the icons the previous library has, and a few many more.

## [1.5.0] - [02/04/2021]

- Added `Diagnostics` to many widgets
- **NEW** `AutoSuggestBox` (Follows [this](https://docs.microsoft.com/en-us/windows/uwp/design/controls-and-patterns/auto-suggest-box))
- **NEW** `Flyout` and `FlyoutContent` (Folllows [this](https://docs.microsoft.com/en-us/windows/uwp/design/controls-and-patterns/dialogs-and-flyouts/flyouts))
- **FIXED** Popup was being shown off-screen.

  **DEVELOPER NOTE** The solution for this was to make it act like a tooltip: only show the popup above or under the `child`. This was a hard choice, but the only viable option that would work on small screens/devices. This also made `Flyout` easier to implement. This should be changed when multi-window support is available.

- **FIXED** `DatePicker` incorrectly changing hour
- **NEW** `Colors.accentColors`
- Documentation about [system_theme](https://pub.dev/packages/system_theme)
- **BREAKING** Removed `Pivot` because it's deprecated

## [1.4.1] - Pickers Update - [30/03/2021]

- **NEW** `Style.fasterAnimationDuration`
- **FIX** `ComboBox` press effect
- **NEW** `TimePicker` (Follows [this](https://docs.microsoft.com/en-us/windows/uwp/design/controls-and-patterns/time-picker))
- **NEW** `DatePicker` (Follows [this](https://docs.microsoft.com/en-us/windows/uwp/design/controls-and-patterns/date-picker))

## [1.4.0] - [28/03/2021]

- **NEW** `InfoHeader`
- **NEW** `ComboBox` (Follows [this](https://docs.microsoft.com/en-us/windows/uwp/design/controls-and-patterns/checkbox))
- **NEW** `TappableListTile`
- **BREAKING** Removed `DropdownButton` and `Button.dropdown`

## [1.3.4] - [28/03/2021]

- **NEW** Vertical Slider

## [1.3.3] - [25/03/2021]

- **NEW** Indeterminate `ProgressRing` ([@raitonoberu](https://github.com/raitonoberu))
- **NEW** `ListTile`
- **DIAGNOSTICS** Provide `Diagnostics` support to:
  - `Style`
  - `NavigationPanelStyle`
  - `TooltipStyle`

## [1.3.2] - Accessibility update - [24/03/2021]

This version provides the fix for [#5](https://github.com/bdlukaa/fluent_ui/issues/5)

- `Theme.of` can't be null anymore. Use `Theme.maybeOf` for such
- **NEW** `Style.inactiveBackgroundColor`
- **BREAKING** Replaced `color`, `border`, `borderRadius` from `IconButtonStyle` to `decoration`
- **DIAGNOSTICS** Provide `Diagnostics` support to the following classes:
  - ButtonStyle
  - Checkbox
  - CheckboxStyle
  - IconButtonStyle
  - RadioButtonStyle
  - RatingBar
  - SplitButtonStyle
  - ToggleButton
  - ToggleButtonStyle
  - ToggleSwitch
  - ToggleSwitchStyle
  - Slider
  - SliderStyle
  - Typography
  - Divider
  - DividerStyle
- Provide accessibility support to the following widgets:
  - Button
  - Checkbox
  - IconButton
  - RadioButton
  - RatingBar
  - Slider
  - ToggleButton
  - ToggleSwitch
  - TabView

## [1.3.1] - [23/03/2021]

- **FIX** `IconButtonStyle`'s `iconStyle` now works properly
- Improved `TabView` icon styling
- **NEW** Indeterminate `ProgressBar` ([@raitonoberu](https://github.com/raitonoberu))

## [1.3.0] - [22/03/2021]

- **NEW** Determinate `ProgressBar` and `ProgressRing`
- **NEW** `TabView` ([#TabView](https://docs.microsoft.com/en-us/windows/uwp/design/controls-and-patterns/tab-view))

## [1.2.5] - [21/03/2021]

- **FIX** Fixed `InfoBar`'s overflow

## [1.2.4] - [21/03/2021]

- **BREAKING** `RadioButton`'s `selected` property was renamed to `checked` to match a single pattern between all the other widgets.

## [1.2.3] - [19/03/2021]

- **NEW** | **EXAMPLE APP** `Settings` screen
- Improved theme changing
- **FIX** `FluentApp` doesn't lose its state anymore, possibiliting hot relaod.
- **NEW** `showDialog` rework:
  - `showDialog` now can return data. (Fixes [#2](https://github.com/bdlukaa/fluent_ui/issues/2))
  - `showDialog.transitionBuilder`
  - `showDialog.useRootNavigator`
  - `showDialog.routeSettings`
  - It's no longer necessary to have the fluent theme to display dialogs using this function.

## [1.2.2] - [17/03/2021]

- **BREAKING** Removed `_regular` from the name of the icons.
- **NEW** `InfoBar` (Follows [this](https://docs.microsoft.com/en-us/windows/uwp/design/controls-and-patterns/infobar))

## [1.2.1] - [16/03/2021]

- **NEW** `Divider`

## [1.2.0] - Timing and easing - Page transitioning - [15/03/2021]

- **FIDELITY** Improved `ToggleButton` fidelity
- **NEW** `NavigationPanelBody`
- **NEW** Page transitions
  - `EntrancePageTransition` ([#PageRefresh](https://docs.microsoft.com/en-us/windows/uwp/design/motion/page-transitions#page-refresh))
  - `DrillInPageTransition` ([#Drill](https://docs.microsoft.com/en-us/windows/uwp/design/motion/page-transitions#drill))
  - `HorizontalSlidePageTransition` ([#HorizontalSlide](https://docs.microsoft.com/en-us/windows/uwp/design/motion/page-transitions#horizontal-slide))
  - `SuppressPageTransition` ([#Supress](https://docs.microsoft.com/en-us/windows/uwp/design/motion/page-transitions#suppress))
- Add timing and easing to style. (Follows [this](https://docs.microsoft.com/en-us/windows/uwp/design/motion/timing-and-easing))
  - **NEW** `Style.fastAnimationDuration` (Defaults to 150ms)
  - **NEW** `Style.mediumAnimationDuration` (Defaults to 300ms)
  - **NEW** `Style.slowAnimationDuration` (Defaults to 500ms)
  - Default `animationCurve` is now `Curves.easeInOut` (standard) instead of `Curves.linear`
  - **BREAKING** Removed `Style.animationDuration`
- Refactored Navigation Panel

## [1.1.0] - Fidelity update - [14/03/2021]

- **BREAKING** Removed `Card` widget. Use `Acrylic` instead
- **NEW** `Acrylic` widget ([#Acrylic](https://docs.microsoft.com/en-us/windows/uwp/design/style/acrylic))
- **NEW** **NAVIGATION PANEL** `bottom` property
- **FIDELITY** Improved the corder radius of some widgets (Follows [this](https://docs.microsoft.com/en-us/windows/uwp/design/style/rounded-corner#page-or-app-wide-cornerradius-changes))
- **FIX** **FIDELITY** Dark theme hovering color
- Improved documentation

## [1.0.2] - Typography update - [11/03/2021]

- **NEW** Typography
  - Migrated all the widgets to use typography
- **NEW** Tooltip
- **NEW** Dark theme
- **FIX** Disabled button press effect if disabled
- **FIX** Grey color resulting in green color

## [1.0.1+1] - [09/03/2021]

- **NEW** Screenshots

## [1.0.1] - [07/03/2021]

- **FIX** `NavigationPanel` navigation index
- **FIX** `Slider`'s inactive color
- **FIDELITY** Scale animation of button press
- **FIDELITY** Improved `Slider` label fidelity
- **NEW** Split Button

## [1.0.0] - [05/03/2021]

- **NEW** Null-safety
- **NEW** New Icons Library
- **NEW** `NavigationPanelSectionHeader` and `NavigationPanelTileSeparator`
- **BREAKING** Removed `Snackbar`

## [0.0.9] - [03/03/2021]

- Export the icons library
- **NEW** `TextBox`

## [0.0.8] - [01/03/2021]

- **NEW** `ContentDialog` 🎉
- **NEW** `RatingControl` 🎉
- **NEW** `NavigationPanel` 🎉
- Improved `Button` fidelity

## [0.0.7] - [28/02/2021]

- **NEW** `Slider` 🎉
- Use physical model for elevation instead of box shadows
- Improved TODO

## [0.0.6] - [27/02/2021]

- **FIXED** Button now detect pressing
- **FIXED** `ToggleSwitch` default thumb is now animated
- **FIXED** Improved `ToggleSwitch` fidelity
  **FIXED** Darker color for button press.
- **NEW** **THEMING**
  - `Style.activeColor`
  - `Style.inactiveColor`
  - `Style.disabledColor`
  - `Style.animationDuration`
  - `Style.animationCurve`

## [0.0.5] - [27/02/2021]

- `ToggleSwitch` is now stable 🎉
- **NEW** `DefaultToggleSwitchThumb`
- **NEW** `ToggleButton`
- New toast lib: [fl_toast](https://pub.dev/packages/fl_toast)
- Screenshot on the readme. (Fixes [#1](https://github.com/bdlukaa/fluent_ui/issues/1))

## [0.0.4] - [22/02/2021]

- New fluent icons library: [fluentui_icons](https://pub.dev/packages/fluentui_icons)
- Re-made checkbox with more fidelity
- Refactored the following widgets to follow the theme accent color:
  - `Checkbox`
  - `ToggleSwitch`
  - `RadioButton`
- Added accent colors to widget. Use [this](https://docs.microsoft.com/en-us/windows/uwp/design/style/images/color/windows-controls.svg) as a base

## [0.0.3] - Theming update - [21/02/2021]

- **HIGHLIGHT** A whole new [documentation](https://github.com/bdlukaa/fluent_ui/wiki)
- Scaffold now works as expected.
- Improved theming checking
- **NEW**
  - `null` (thirdstate) design on `Checkbox`. (Follows [this](https://docs.microsoft.com/en-us/windows/uwp/design/controls-and-patterns/checkbox))
  - Now you can use the `Decoration` to style the inputs
- **BREAKING**:
  - Removed `Button.action`
  - Removed `Button.compound`
  - Removed `Button.primary`
  - Removed `Button.contextual`
  - Removed `AppBar`
  - Now the default theme uses accent color instead of a predefined color (Follows [this](https://docs.microsoft.com/en-us/windows/uwp/design/style/color#accent-color))
- **FIXED**:
  - `ToggleSwitch` can NOT receive null values

## [0.0.2] - [18/02/2021]

- The whole library was rewritten following [this](https://docs.microsoft.com/en-us/windows/uwp/design/)
- Tooltip's background color is now opaque (Follows [this](https://docs.microsoft.com/en-us/windows/uwp/design/controls-and-patterns/tooltips))
- Dropdown button now works as expected
- **FIXED**:
  - Snackbar now is dismissed even if pressing or hovering
  - Margin is no longer used as part of the clickable button
- **BREAKING**:
  - Renamed `Toggle` to `ToggleSwitch` (Follows [this](https://docs.microsoft.com/en-us/windows/uwp/design/controls-and-patterns/toggles))
  - Removed `BottomNavigationBar`. It's recommended to use top navigation (pivots)
  - Removed `IconButton.menu`
- **NEW**:
  - NavigationPanel (Follows [this](https://docs.microsoft.com/en-us/windows/uwp/design/layout/page-layout#left-nav))
  - Windows project on example
  - RadioButton (Follows [this](https://docs.microsoft.com/en-us/windows/uwp/design/controls-and-patterns/radio-button))

## [0.0.1]

- Initial release<|MERGE_RESOLUTION|>--- conflicted
+++ resolved
@@ -1,12 +1,7 @@
-<<<<<<< HEAD
 ## 4.6.0 - Flutter 3.10
 
 - **BREAKING** Removed `FluentApp.useInheritedMediaQuery`
-=======
-## next
-
 - Upgrade the `scroll_pos` dependency (from @WinXaito) to version v0.4.0 ([#831](https://github.com/bdlukaa/fluent_ui/pull/831))
->>>>>>> b01cbb73
 
 ## 4.5.1
 
