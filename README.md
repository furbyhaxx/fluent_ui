<div>
  <h1 align="center">fluent_ui</h1>
  <p align="center" >
    <a title="Discord" href="https://discord.gg/674gpDQUVq">
      <img src="https://img.shields.io/discord/809528329337962516?label=discord&logo=discord" />
    </a>
    <a title="Pub" href="https://pub.dartlang.org/packages/fluent_ui" >
      <img src="https://img.shields.io/pub/v/fluent_ui.svg?style=popout&include_prereleases" />
    </a>
    <a title="Made with Fluent Design" href="https://github.com/bdlukaa/fluent_ui">
      <img src="https://img.shields.io/badge/fluent-design-blue?style=flat-square&color=7A7574&labelColor=0078D7">
    </a>
    <a title="Github License">
      <img src="https://img.shields.io/github/license/bdlukaa/fluent_ui" />
    </a>
  </p>
  <p align="center">
  Design beautiful native windows apps using Flutter
  </p>
</div>

Unofficial implementation of Fluent UI for [Flutter](flutter.dev). It's written based on the [official documentation](https://docs.microsoft.com/en-us/windows/uwp/design/)

### You can check the web version of it [here](https://bdlukaa.github.io/fluent_ui/)

![Example Showcase](images/example-showcase.png)

### Content

- [Motivation](#motivation)
- [Installation](#installation)
  - [Badge](#badge)
- [Style](#style)
  - [Icons](#icons)
  - [Colors](#colors)
    - [Accent color](#accent-color)
  - [Brightness](#brightness)
  - [Visual Density](#visual-density)
  - [Typograpy](#typography)
    - [Font](#font)
    - [Type ramp](#type-ramp)
  - [Reveal Focus](#reveal-focus)
- [Motion](#motion)
  - [Page Transitions](#page-transitions)
- [Navigation](#navigation)
  - [Navigation View](#navigation-view)
    - [App Bar](#app-bar)
    - [Navigation Pane](#navigation-pane)
    - [Navigation Body](#navigation-body)
    - [InfoBadge](#info-badge)
  - [Tab View](#tab-view)
  - [Bottom Navigation](#bottom-navigation)
- [Inputs](#inputs)
  - [Button](#button)
    - [Filled Button](#filled-button)
    - [Icon Button](#icon-button)
    - [Outlined Button](#outlined-button)
    - [Text Button](#outlined-button)
  - [Split Button](#split-button)
  - [Toggle Button](#toggle-button)
  - [Checkbox](#checkbox)
  - [Toggle Switch](#toggle-switch)
  - [Radio Buttons](#radio-buttons)
  - [DropDown Button](#dropdown-button) 
  - [Slider](#slider)
    - [Choosing between vertical and horizontal sliders](#choosing-between-vertical-and-horizontal-sliders)
- [Forms](#forms)
  - [TextBox](#textbox)
  - [Auto Suggest Box](#auto-suggest-box)
  - [Combo Box](#combo-box)
- [Widgets](#widgets)
  - [Tooltip](#tooltip)
  - [Content Dialog](#content-dialog)
  - [Expander](#expander)
  - [Flyout](#flyout)
  - **TODO** [Teaching tip]()
  - [Acrylic](#acrylic)
  - [InfoBar](#infobar)
  - **TODO** [Calendar View](#calendar-view)
  - **TODO** [Calendar Date Picker]()
  - [Date Picker](#date-picker)
  - [Time Picker](#time-picker)
  - [Progress Bar and Progress Ring](#progress-bar-and-progress-ring)
  - [Scrollbar](#scrollbar)
  - [List Tile](#list-tile)
  - [Info Header](#info-header)
  - [TreeView](#treeview)
    - [Scrollable tree view](#scrollable-tree-view)
    - [Lazily load nodes](#lazily-load-nodes)
  - [CommandBar](#commandbar)
- [Mobile Widgets](#mobile-widgets)
  - [Chip](#chip)
  - [Pill Button Bar](#pill-button-bar)
  - [Snackbar](#snackbar)
- [Layout Widgets](#layout-widgets)
  - [DynamicOverflow](#dynamicoverflow)
- [Equivalents with the material library](#equivalents-with-the-material-library)
- [Localization](#Localization)
- [Contribution](#contribution)
  - [Contributing new localizations](#contributing-new-localizations) 
  - [Acknowledgements](#acknowledgements)

## Motivation

Since Flutter has stable Windows support, it's necessary to have support to its UI guidelines to build apps with fidelity, the same way it has support for Material and Cupertino.
See [this](https://github.com/flutter/flutter/issues/46481) for more info on the offical fluent ui support

See also:

- [Material UI for Flutter](https://flutter.dev/docs/development/ui/widgets/material)
- [Cupertino UI for Flutter](https://flutter.dev/docs/development/ui/widgets/cupertino)
- [MacOS UI for Flutter](https://github.com/GroovinChip/macos_ui)

## Installation

Add the package to your dependencies:

```yaml
dependencies:
  fluent_ui:
    git: https://github.com/bdlukaa/fluent_ui.git
```

You can see the example app [here](https://bdlukaa.github.io/fluent_ui//)

Finally, run `dart pub get` to download the package.

Projects using this library should use the stable channel of Flutter

### Badge

Are you using this library on your app? You can use a badge to tell others:

<a title="Made with Fluent Design" href="https://github.com/bdlukaa/fluent_ui">
  <img src="https://img.shields.io/badge/fluent-design-blue?style=flat-square&color=7A7574&labelColor=0078D7">
</a>

Add the following code to your `README.md` or to your website:

```html
<a title="Made with Fluent Design" href="https://github.com/bdlukaa/fluent_ui">
  <img
    src="https://img.shields.io/badge/fluent-design-blue?style=flat-square&color=7A7574&labelColor=0078D7"
  />
</a>
```

---

# Style

[Learn more about Fluent Style](https://docs.microsoft.com/en-us/windows/uwp/design/style/)

You can use the `FluentTheme` widget to, well... theme your widgets. You can style your widgets in two ways:

1. Using the `FluentApp` widget

```dart
FluentApp(
  title: 'MyApp',
  theme: ThemeData(
    ...
  ),
)
```

2. Using the `FluentTheme` widget

```dart
FluentTheme(
  theme: ThemeData(
    ...
  ),
  child: ...,
),
```

## Icons

![Icons Preview](https://github.com/microsoft/fluentui-system-icons/raw/master/art/readme-banner.png)

Inside your app, you use icons to represent an action, such as copying text or navigating to the settings page. This library includes an icon library with it, so you can just call `FluentIcons.[icon_name]` in any `Icon` widget:

```dart
Icon(FluentIcons.add),
```

For a complete reference of current icons, please check the [online demo](https://bdlukaa.github.io/fluent_ui/) and click on "Icons".

The online demo has a search box and also supports clipboard copy in order to find every icon as fast as possible.

![](https://docs.microsoft.com/en-us/windows/uwp/design/style/images/icons/inside-icons.png)

## Colors

This library also includes the Fluent UI colors with it, so you can just call `Colors.[color_name]`:

```dart
TextStyle(color: Colors.black),
```

Avaiable colors:

- `Colors.transparent`
- `Colors.white`
- `Colors.black`
- `Colors.grey`
- `Colors.yellow`
- `Colors.orange`
- `Colors.red`
- `Colors.magenta`
- `Colors.purple`
- `Colors.blue`
- `Colors.teal`
- `Colors.green`

### Accent color

Common controls use an accent color to convey state information. [Learn more](https://docs.microsoft.com/en-us/windows/uwp/design/style/color#accent-color).

By default, the accent color is `Colors.blue`. However, you can also customize your app's accent color to reflect your brand:

```dart
ThemeData(
  accentColor: Colors.blue,
)
```

To use the system's accent color, you can use the plugin [system_theme](https://pub.dev/packages/system_theme) made by me :). It has support for (as of 04/01/2021) Android, Web and Windows.

```dart
import 'package:system_theme/system_theme.dart';

ThemeData(
  accentColor: SystemTheme.accentInstance.accent.toAccentColor(),
)
```

## Brightness

You can change the theme brightness to change the color of your app to

1. `Brightness.light`

   ![Light theme](https://docs.microsoft.com/en-us/windows/uwp/design/style/images/color/light-theme.svg)

2. `Brightness.dark`

   ![Dark theme](https://docs.microsoft.com/en-us/windows/uwp/design/style/images/color/dark-theme.svg)

It defaults to the brightness of the device. (`MediaQuery.of(context).platformBrightness`)

```dart
ThemeData(
  brightness: Brightness.light, // or Brightness.dark
),
```

## Visual Density

Density, in the context of a UI, is the vertical and horizontal "compactness" of the components in the UI. It is unitless, since it means different things to different UI components.

The default for visual densities is zero for both vertical and horizontal densities. It does not affect text sizes, icon sizes, or padding values.

For example, for buttons, it affects the spacing around the child of the button. For lists, it affects the distance between baselines of entries in the list. For chips, it only affects the vertical size, not the horizontal size.

```dart
ThemeData(
  visualDensity: VisualDensity.adaptivePlatformDensity,
),
```

The following widgets make use of visual density:

- Chip
- PillButtonBar
- Snackbar

## Typography

To set a typography, you can use the `ThemeData` class combined with the `Typography` class:

```dart
ThemeData(
  typography: Typography(
    caption: TextStyle(
      fontSize: 12,
      color: Colors.black,
      fontWeight: FontWeight.normal,
    ),
  ),
)
```

### Font

You should use one font throughout your app's UI, and we recommend sticking with the default font for Windows apps, **Segoe UI**. It's designed to maintain optimal legibility across sizes and pixel densities and offers a clean, light, and open aesthetic that complements the content of the system.

![Font Segoe UI Showcase](https://docs.microsoft.com/en-us/windows/uwp/design/style/images/type/segoe-sample.svg)

[Learn more](https://docs.microsoft.com/en-us/windows/uwp/design/style/typography#font)

### Type ramp

The Windows type ramp establishes crucial relationships between the type styles on a page, helping users read content easily. [Learn more](https://docs.microsoft.com/en-us/windows/uwp/design/style/typography#type-ramp)

![Windows Type Ramp](https://docs.microsoft.com/en-us/windows/uwp/design/style/images/type/type-ramp.png)

## Reveal Focus

Reveal Focus is a lighting effect for [10-foot experiences](https://docs.microsoft.com/en-us/windows/uwp/design/devices/designing-for-tv), such as Xbox One and television screens. It animates the border of focusable elements, such as buttons, when the user moves gamepad or keyboard focus to them. It's turned off by default, but it's simple to enable. [Learn more](https://docs.microsoft.com/en-us/windows/uwp/design/style/reveal-focus)

Reveal Focus calls attention to focused elements by adding an animated glow around the element's border:

![Reveal Focus Preview](https://docs.microsoft.com/en-us/windows/uwp/design/style/images/traveling-focus-fullscreen-light-rf.gif)

This is especially helpful in 10-foot scenarios where the user might not be paying full attention to the entire TV screen.

### Enabling it

Reveal Focus is off by default. To enable it, change the `focusTheme` in your app `ThemeData`:

```dart
theme: ThemeData(
  focusTheme: FocusThemeData(
    glowFactor: 4.0,
  ),
),
```

To enable it in a 10 foot screen, use the method `is10footScreen`:

```dart
import 'dart:ui' as ui;

theme: ThemeData(
  focusTheme: FocusThemeData(
    glowFactor: is10footScreen(ui.window.physicalSize.width) ? 2.0 : 0.0,
  ),
),
```

Go to the [example](/example) project to a full example

### Why isn't Reveal Focus on by default?

As you can see, it's fairly easy to turn on Reveal Focus when the app detects it's running on 10 foot screen. So, why doesn't the system just turn it on for you? Because Reveal Focus increases the size of the focus visual, which might cause issues with your UI layout. In some cases, you'll want to customize the Reveal Focus effect to optimize it for your app.

### Customizing Reveal Focus

You can customize the focus border, border radius and glow color:

```dart
focusTheme: FocusStyle(
  borderRadius: BorderRadius.zero,
  glowColor: theme.accentColor?.withOpacity(0.2),
  glowFactor: 0.0,
  border: BorderSide(
    width: 2.0,
    color: theme.inactiveColor ?? Colors.transparent,
  ),
),
```

To customize it to a single widget, wrap the widget in a `FocusTheme` widget, and change the options you want:

```dart
FocusTheme(
  data: FocusThemeData(...),
  child: Button(
    text: Text('Custom Focus Button'),
    onPressed: () {},
  )
),
```

# Motion

This package widely uses animation in the widgets. The animation duration and curve can be defined on the app theme.

## Page transitions

Page transitions navigate users between pages in an app, providing feedback as the relationship between pages. Page transitions help users understand if they are at the top of a navigation hierarchy, moving between sibling pages, or navigating deeper into the page hierarchy.

It's recommended to widely use page transitions on `NavigationView`, that can be implemented using the widget `NavigationBody`.

This library gives you the following implementations to navigate between your pages:

#### Entrance

Entrance is a combination of a slide up animation and a fade in animation for the incoming content. Use entrance when the user is taken to the top of a navigational stack, such as navigating between tabs or left-nav items.

The desired feeling is that the user has started over.

Avaiable with the widget `EntrancePageTransition`, it produces the following effect:

![Entrance Page Transition Preview](https://docs.microsoft.com/en-us/windows/uwp/design/motion/images/page-refresh.gif)

#### Drill In

Use drill when users navigate deeper into an app, such as displaying more information after selecting an item.

The desired feeling is that the user has gone deeper into the app.

Avaiable with the widget `DrillInPageTransition`, it produces the following effect:

![Drill Page Transition Preview](https://docs.microsoft.com/en-us/windows/uwp/design/motion/images/drill.gif)

#### Horizontal

It's avaiable with the widget `HorizontalSlidePageTransition`.

# Navigation

The default Flutter Navigation is available on the `FluentApp` widget, that means you can simply call `Navigator.push` and `Navigator.pop` to navigate between routes. See [navigate to a new screen and back](https://flutter.dev/docs/cookbook/navigation/navigation-basics)

## Navigation View

The NavigationView control provides top-level navigation for your app. It adapts to a variety of screen sizes and supports both _top_ and _left_ navigation styles.

![Navigation Panel](https://docs.microsoft.com/en-us/windows/uwp/design/controls-and-patterns/images/nav-view-header.png)

### App Bar

The app bar is the top app bar that every desktop nowadays have.

```dart
NavigationView(
  appBar: NavigationAppBar(
    title: Text('Nice App Title :)'),
    actions: Row(children: [
      /// These actions are usually the minimize, maximize and close window
    ]),
    /// If automaticallyImplyLeading is true, a 'back button' will be added to
    /// app bar. This property can be overritten by [leading]
    automaticallyImplyLeading: true,
  ),
  ...
)
```

### Navigation Pane

The pane is the pane that can be displayed at the left or at the top.

```dart
NavigationView(
  ...,
  pane: NavigationPane(
    /// The current selected index
    selected: index,
    /// Called whenever the current index changes
    onChanged: (i) => setState(() => index = i),
    displayMode: PaneDisplayMode.auto,
  ),
  ...
)
```

You can change the `displayMode` to make it fit the screen.

| Name    | Screenshot                                                                                                        | Info                                                                                                                                                                                                                                                                                                                                                                                                                                                                           |
| ------- | ----------------------------------------------------------------------------------------------------------------- | ------------------------------------------------------------------------------------------------------------------------------------------------------------------------------------------------------------------------------------------------------------------------------------------------------------------------------------------------------------------------------------------------------------------------------------------------------------------------------ |
| Top     | ![](https://docs.microsoft.com/en-us/windows/uwp/design/controls-and-patterns/images/displaymode-top.png)         | The pane is positioned above the content. We recommend top navigation when: <br>- You have 5 or fewer top-level navigation categories that are equally important, and any additional top-level navigation categories that end up in the dropdown overflow menu are considered less important.</br> - You need to show all navigation options on screen. - You want more space for your app content. <br>- Icons cannot clearly describe your app's navigation categories.</br> |
| Open    | ![](https://docs.microsoft.com/en-us/windows/uwp/design/controls-and-patterns/images/displaymode-left.png)        | The pane is expanded and positioned to the left of the content. We recommend _open_ navigation when: <br>- You have 5-10 equally important top-level navigation categories.</br>- You want navigation categories to be very prominent, with less space for other app content.                                                                                                                                                                                                  |
| Compact | ![](https://docs.microsoft.com/en-us/windows/uwp/design/controls-and-patterns/images/displaymode-leftcompact.png) | The pane shows only icons until opened and is positioned to the left of the content.                                                                                                                                                                                                                                                                                                                                                                                           |
| Minimal | ![](https://docs.microsoft.com/en-us/windows/uwp/design/controls-and-patterns/images/displaymode-leftminimal.png) | Only the menu button is shown until the pane is opened. When opened, it's positioned to the left of the content.                                                                                                                                                                                                                                                                                                                                                               |
| Auto    | ![](https://docs.microsoft.com/en-us/windows/uwp/design/controls-and-patterns/images/displaymode-auto.png)        | By default, `displayMode` is set to `auto`. In Auto mode, the NavigationView adapts between `minimal` when the window is narrow, to `compact`, and then `open` as the window gets wider.                                                                                                                                                                                                                                                                                       |

You can customize the selected indicator. By default `StickyNavigationIndicator` is used, but you can also use the old windows indicator:

```dart
pane: NavigationPane(
<<<<<<< HEAD
  indicator: const EndNavigationIndicator(),
=======
  indicatorBuilder: ({
    required BuildContext context,
    /// The navigation pane corresponding to this indicator
    required NavigationPane pane,
    /// Corresponds to the current display mode. If top, Axis.vertical
    /// is passed, otherwise Axis.vertical
    Axis? axis,
    /// Corresponds to the pane itself as a widget. The indicator is
    /// rendered over the whole pane.
    required Widget child,
  }) {
    if (pane.selected == null) return child;
    assert(debugCheckHasFluentTheme(context));
    final theme = NavigationPaneThemeData.of(context);

    axis??= Axis.horizontal;

    return EndNavigationIndicator(
      pane: pane,
      index: pane.selected!,
      child: child,
      axis: axis,
      color: theme.highlightColor,
      curve: theme.animationCurve ?? Curves.linear,
    );
  },
>>>>>>> 174cd6ab
)
```

### Navigation body

A navigation body is used to implement page transitions into a navigation view. It knows what is the current display mode of the parent `NavigationView`, if any, and define the page transitions accordingly.

For top mode, the horizontal page transition is used. For the others, drill in page transition is used.

You can also supply a builder function to create the pages instead of a list of widgets. For this use the `NavigationBody.builder` constructor.

```dart
int _currentIndex = 0;

NavigationView(
  ...,
  content: NavigationBody(index: _currentIndex, children: [...]),
)
```

You can use `NavigationBody.builder`

```dart
NavigationView(
  ...,
  content: NavigationBody.builder(
    index: _currentIndex,
    itemBuilder: (context, index) {
      return ...;
    }
  )
)
```

`ScaffoldPage` is usually used with the navigation body as its children:

```dart
NavigationBody(
  index: _currentIndex,
  children: [
    const ScaffoldPage(
      topBar: PageHeader(header: Text('Your Songs'))
    )
  ],
)
```

### Info Badge

Badging is a non-intrusive and intuitive way to display notifications or bring focus to an area within an app - whether that be for notifications, indicating new content, or showing an alert. An InfoBadge is a small piece of UI that can be added into an app and customized to display a number, icon, or a simple dot. [Learn more](https://docs.microsoft.com/en-us/windows/apps/design/controls/info-badge)

![InfoBadge Preview](https://docs.microsoft.com/en-us/windows/apps/design/controls/images/infobadge/infobadge-example-1.png)

Here's an example of how to add a info badge to a `PaneItem`:

```dart
NavigationView(
  ...,
  pane: NavigationPane(
    ...
    children: [
      PaneItem(
        icon: Icon(FluentIcons.more),
        title: const Text('Others'),
        infoBadge: const InfoBadge(
          source: Text('9'),
        ),
      ),
    ],
  ),
  ...
)
```

| Open | Compact | Top |
| ---- | ------- | --- |
| ![Open InfoBadge Preview](https://docs.microsoft.com/en-us/windows/apps/design/controls/images/infobadge/navview-expanded.png) | ![Compact InfoBadge Preview](https://docs.microsoft.com/en-us/windows/apps/design/controls/images/infobadge/navview-compact.png) | ![Top InfoBadge Preview](https://docs.microsoft.com/en-us/windows/apps/design/controls/images/infobadge/navview-top.png) |

## Tab View

The TabView control is a way to display a set of tabs and their respective content. TabViews are useful for displaying several pages (or documents) of content while giving a user the capability to rearrange, open, or close new tabs. [Learn more](https://docs.microsoft.com/en-us/windows/uwp/design/controls-and-patterns/tab-view)

Here's an example of how to create a tab view:

```dart
SizedBox(
  height: 600,
  child: TabView(
    currentIndex: currentIndex,
    onChanged: (index) => setState(() => currentIndex = index),
    onNewPressed: () {
      setState(() => tabs++);
    },
    tabs: List.generate(tabs, (index) {
      return Tab(
        text: Text('Tab $index'),
        closeIcon: FluentIcons.chrome_close,
      );
    }),
    bodies: List.generate(
      tabs,
      (index) => Container(
        color: index.isEven ? Colors.red : Colors.yellow,
      ),
    ),
  ),
),
```

The code above produces the following:

![TabView Preview](https://docs.microsoft.com/en-us/windows/uwp/design/controls-and-patterns/images/tabview/tab-introduction.png)

## Bottom Navigation

The bottom navigation displays icons and optional text at the bottom of the screen for switching between different primary destinations in an app. This is commomly used on small screens. [Learn more](https://developer.microsoft.com/pt-br/fluentui#/controls/android/bottomnavigation)

Here's an example of how to create a bottom navigation:

```dart
int index = 0;

ScaffoldPage(
  content: NavigationBody(index: index, children: [
    Container(),
    Container(),
    Container(),
  ]),
  bottomBar: BottomNavigation(
    index: index,
    onChanged: (i) => setState(() => index = i),
    items: [
      BottomNavigationItem(
        icon: Icon(Icons.two_k),
        selectedIcon: Icon(Icons.two_k_plus),
        title: Text('Both'),
      ),
      BottomNavigationItem(
        icon: Icon(Icons.phone_android_outlined),
        selectedIcon: Icon(Icons.phone_android),
        title: Text('Android'),
      ),
      BottomNavigationItem(
        icon: Icon(Icons.phone_iphone_outlined),
        selectedIcon: Icon(Icons.phone_iphone),
        title: Text('iOS'),
      ),
    ],
  )
)

```

# Inputs

Inputs are widgets that reacts to user interection. On most of the inputs you can set `onPressed` or `onChanged` to `null` to disable it.

## Button

A button gives the user a way to trigger an immediate action. [Learn more](https://docs.microsoft.com/en-us/windows/apps/design/controls/buttons)

Here's an example of how to create a basic button:

```dart
Button(
  child: Text('Standard XAML button'),
  // Set onPressed to null to disable the button
  onPressed: () {
    print('button pressed');
  }
)
```

The code above produces the following:

![Button](https://docs.microsoft.com/en-us/windows/apps/design/controls/images/button.png)

You can also use some alternative buttons:

### Filled Button

This button is identical to the `Button`, but with accent color fill in background

```dart
FilledButton(
  child: Text('FILLED BUTTON'),
  onPressed: () {
    print('pressed filled button');
  },
),
```

### Icon Button

This button is used to display an `Icon` as content. It's optmized to show icons.

```dart
IconButton(
  icon: Icon(FluentIcons.add),
  onPressed: () {
    print('pressed icon button');
  },
),
```

### Outlined Button

  ```dart
  OutlinedButton(
    child: Text('OUTLINED BUTTON'),
    onPressed: () {
      print('pressed outlined button');
    },
  ),
  ```

### Text Button

```dart
TextButton(
  child: Text('TEXT BUTTON'),
  onPressed: () {
    print('pressed text button');
  },
),
```

## Split Button

A Split Button has two parts that can be invoked separately. One part behaves like a standard button and invokes an immediate action. The other part invokes a flyout that contains additional options that the user can choose from. [Learn more](https://docs.microsoft.com/en-us/windows/apps/design/controls/buttons#create-a-split-button)

You can use a `SplitButtonBar` to create a Split Button. It takes two `Button`s in the `buttons` property. You can also customize the button spacing by changing the property `interval` in its theme.

Here's an example of how to create a split button:

```dart
const double splitButtonHeight = 25.0;

SplitButtonBar(
  style: SplitButtonThemeData(
    interval: 1, // the default value is one
  ),
  // There need to be at least 2 items in the buttons, and they must be non-null
  buttons: [
    SizedBox(
      height: splitButtonHeight,
      child: Button(
        child: Container(
          height: 24,
          width: 24,
          color: FluentTheme.of(context).accentColor,
        ),
        onPressed: () {},
      ),
    ),
    IconButton(
      icon: const SizedBox(
        height: splitButtonHeight,
        child: const Icon(FluentIcons.chevron_down, size: 10.0),
      ),
      onPressed: () {},
    ),
  ],
)
```

The code above produces the following button:

![SplitButtonBar Preview](https://docs.microsoft.com/en-us/windows/apps/design/controls/images/split-button-rtb.png)

## Toggle Button

A button that can be on or off.

Here's an example of how to create a basic toggle button:

```dart
bool _value = false;

ToggleButton(
  child: Text('Toggle Button'),
  checked: _value,
  onChanged: (value) => setState(() => _value = value),
)
```

## Checkbox

A check box is used to select or deselect action items. It can be used for a single item or for a list of multiple items that a user can choose from. The control has three selection states: unselected, selected, and indeterminate. Use the indeterminate state when a collection of sub-choices have both unselected and selected states. [Learn more](https://docs.microsoft.com/en-us/windows/uwp/design/controls-and-patterns/checkbox)

Here's an example of how to create a checkbox:

```dart
bool _checked = true;

Checkbox(
  checked: _checked,
  onChanged: (value) => setState(() => _checked = value),
)
```

#### Handling its states

| State         | Property  | Value    |
| ------------- | --------- | -------- |
| checked       | checked   | `true`   |
| unchecked     | checked   | `false`  |
| indeterminate | checked   | `null`   |
| enabled       | onChanged | non-null |
| disabled      | onChanged | `null`   |

![](https://docs.microsoft.com/en-us/windows/apps/design/controls/images/templates-checkbox-states-default.png)

## Toggle Switch

The toggle switch represents a physical switch that allows users to turn things on or off, like a light switch. Use toggle switch controls to present users with two mutually exclusive options (such as on/off), where choosing an option provides immediate results. [Learn more](https://docs.microsoft.com/en-us/windows/uwp/design/controls-and-patterns/toggles)

Here's an example of how to create a basic toggle switch:

```dart
bool _checked = false;

ToggleSwitch(
  checked: _checked,
  onChanged: (v) => setState(() => _checked = v),
  content: Text(_checked ? 'On' : 'Off');
)
```

![](https://docs.microsoft.com/en-us/windows/uwp/design/controls-and-patterns/images/toggleswitches01.png)

## Radio Buttons

Radio buttons, also called option buttons, let users select one option from a collection of two or more mutually exclusive, but related, options. Radio buttons are always used in groups, and each option is represented by one radio button in the group.

In the default state, no radio button in a RadioButtons group is selected. That is, all radio buttons are cleared. However, once a user has selected a radio button, the user can't deselect the button to restore the group to its initial cleared state.

The singular behavior of a RadioButtons group distinguishes it from check boxes, which support multi-selection and deselection, or clearing.

[Learn more](https://docs.microsoft.com/en-us/windows/uwp/design/controls-and-patterns/radio-button)

Here's an example of how to create a basic set of radio buttons:

```dart
int _currentIndex = -1;

final List<String> radioButtons = <String>[
  'RadioButton 1',
  'RadioButton 2',
  'RadioButton 3',
];

Column(
  children: List.generate(radioButtons.length, (index) {
    return RadioButton(
      checked: _currentIndex == index,
      // set onChanged to null to disable the button
      onChanged: (value) => setState(() => _currentIndex = index),
      content: Text(radioButtons[index]),
    );
  }),
),
```

The code above produces the following:

![Radio Buttons](https://docs.microsoft.com/en-us/windows/uwp/design/controls-and-patterns/images/controls/radio-button.png)

## DropDown button

A DropDownButton is a button that shows a chevron as a visual indicator that it has an  attached flyout that contains more options. [Learn more](https://docs.microsoft.com/en-us/windows/apps/design/controls/buttons#create-a-drop-down-button)

![DropDown Button](https://docs.microsoft.com/en-us/windows/apps/design/controls/images/drop-down-button-align.png)

Here's an example of how to create a drop down button:

```dart
DropDownButton(
  leading: const Icon(FluentIcons.align_left),
  title: const Text('Alignment'),
  items: [
    DropDownButtonItem(
      title: const Text('Left'),
      leading: const Icon(FluentIcons.align_left),
      onTap: () => debugPrint('left'),
    ),
    DropDownButtonItem(
      title: const Text('Center'),
      leading: const Icon(FluentIcons.align_center),
      onTap: () => debugPrint('center'),
    ),
    DropDownButtonItem(
      title: const Text('Right'),
      leading: const Icon(FluentIcons.align_right),
      onTap: () => debugPrint('right'),
    ),
  ],
);
```

## Slider

A slider is a control that lets the user select from a range of values by moving a thumb control along a track. [Learn more](https://docs.microsoft.com/en-us/windows/uwp/design/controls-and-patterns/slider)

A slider is a good choice when you know that users think of the value as a relative quantity, not a numeric value. For example, users think about setting their audio volume to low or medium—not about setting the value to 2 or 5.

Don't use a slider for binary settings. Use a [toggle switch](#toggle-switches) instead.

Here's an example of how to create a basic slider:

```dart
double _sliderValue = 0;

SizedBox(
  // The default width is 200.
  // The slider does not have its own widget, so you have to add it yourself.
  // The slider always try to be as big as possible
  width: 200,
  child: Slider(
    max: 100,
    value: _sliderValue,
    onChanged: (v) => setState(() => _sliderValue = v),
    // Label is the text displayed above the slider when the user is interacting with it.
    label: '${_sliderValue.toInt()}',
  ),
)
```

The code above produces the following:

![Slider Preview](https://docs.microsoft.com/en-us/windows/apps/design/controls/images/controls/slider.png)

### Choosing between vertical and horizontal sliders

You can set `vertical` to `true` to create a vertical slider

| Horizontal                                                        | Vertical                                                                                             |
| ----------------------------------------------------------------- | ---------------------------------------------------------------------------------------------------- |
| If the control is used to seek within media, like in a video app. | if the slider represents a real-world value that is normally shown vertically (such as temperature). |

## Rating Bar

> The property `starSpacing` was not implemented yet

The rating control allows users to view and set ratings that reflect degrees of satisfaction with content and services. [Learn more](https://docs.microsoft.com/en-us/windows/uwp/design/controls-and-patterns/rating)

### Example

```dart
double rating = 0.0;

RatingBar(
  rating: rating,
  onChanged: (v) => setState(() => rating = v),
)
```

You can set `amount` to change the amount of stars. The `rating` must be less than the stars and more than 0. You can also change the `icon`, its size and color. You can make the bar read only by setting `onChanged` to `null`.

![](https://docs.microsoft.com/en-us/windows/uwp/design/controls-and-patterns/images/rating_rs2_doc_ratings_intro.png)

# Forms

A form is a group of controls that collect and submit data from users. Forms are typically used for settings pages, surveys, creating accounts, and much more.

## TextBox

A Text Box lets a user type text into an app. It's typically used to capture a single line of text, but can be configured to capture multiple lines of text. The text displays on the screen in a simple, uniform, plaintext format. [Learn more](https://docs.microsoft.com/en-us/windows/apps/design/controls/text-box)

![TextBox Preview](https://docs.microsoft.com/en-us/windows/apps/design/controls/images/text-box.png)

You can use the [Forms screen](example/lib/screens/forms.dart) in the example app for reference.

You can use the widget `TextBox` to create text boxes:

```dart
TextBox(
  controller: ...,
  header: 'Notes',
  placeholder: 'Type your notes here',
),
```

Which produces the following:

![TextBox Example Preview](https://docs.microsoft.com/en-us/windows/apps/design/controls/images/text-box-ex1.png)

If you want to validate the text box, use a `TextFormBox`:

```dart
TextFormBox(
  placeholder: 'Your email',
  validator: (text) {
    if (text == null || text.isEmpty) return 'Provide an email';
  }
),
```

## Auto Suggest Box

Use an AutoSuggestBox to provide a list of suggestions for a user to select from as they type. [Learn more](https://docs.microsoft.com/en-us/windows/uwp/design/controls-and-patterns/auto-suggest-box)

### Example

```dart
final autoSuggestBox = TextEditingController();

AutoSuggestBox<String>(
  controller: autoSuggestBox,
  items: [
    'Blue',
    'Green',
    'Red',
    'Yellow',
    'Grey',
  ],
  onSelected: (text) {
    print(text);
  },
  textBoxBuilder: (context, controller, focusNode, key) {
    const BorderSide _kDefaultRoundedBorderSide = BorderSide(
      style: BorderStyle.solid,
      width: 0.8,
    );
    return TextBox(
      key: key,
      controller: controller,
      focusNode: focusNode,
      suffixMode: OverlayVisibilityMode.editing,
      suffix: IconButton(
        icon: Icon(FluentIcons.close),
        onPressed: () {
          controller.clear();
          focusNode.unfocus();
        },
      ),
      placeholder: 'Type a color',
    );
  },
)
```

The code above produces the following:

![Auto suggest box example](https://docs.microsoft.com/en-us/windows/uwp/design/controls-and-patterns/images/controls_autosuggest_expanded01.png)

### Screenshots

![](https://docs.microsoft.com/en-us/windows/uwp/design/controls-and-patterns/images/control-examples/auto-suggest-box-groove.png)
![](https://docs.microsoft.com/en-us/windows/uwp/design/controls-and-patterns/images/controls_autosuggest_noresults.png)

## Combo Box

Use a combo box (also known as a drop-down list) to present a list of items that a user can select from. A combo box starts in a compact state and expands to show a list of selectable items. A ListBox is similar to a combo box, but is not collapsible/does not have a compact state. [Learn more](https://docs.microsoft.com/en-us/windows/apps/design/controls/combo-box)

Here's an example of how to create a basic combo box:

```dart

final values = ['Blue', 'Green', 'Yellow', 'Red'];
String? comboBoxValue;

SizedBox(
  width: 200,
  child: Combobox<String>(
    placeholder: Text('Selected list item'),
    isExpanded: true,
    items: values
        .map((e) => ComboboxItem<String>(
              value: e,
              child: Text(e),
            ))
        .toList(),
    value: comboBoxValue,
    onChanged: (value) {
      // print(value);
      if (value != null) setState(() => comboBoxValue = value);
    },
  ),
),
```

The code above produces the following:

![Combo box Preview](https://docs.microsoft.com/en-us/windows/apps/design/controls/images/combo-box-no-selection.png)

# Widgets

## Tooltip

A tooltip is a short description that is linked to another control or object. Tooltips help users understand unfamiliar objects that aren't described directly in the UI. They display automatically when the user moves focus to, presses and holds, or hovers the mouse pointer over a control. The tooltip disappears after a few seconds, or when the user moves the finger, pointer or keyboard/gamepad focus. [Learn more](https://docs.microsoft.com/en-us/windows/apps/design/controls/tooltips)

To add a tooltip to a widget, wrap it in a `Tooltip` widget:

```dart
Tooltip(
  message: 'Click to perform an action',
  child: Button(
    child: Text('Button with tooltip'),
    onPressed: () {
      print('Pressed button with tooltip');
    }
  ),
)
```

It's located above or below the `child` widget. You can specify the preffered location when both locations are available using the `preferBelow` property.

![Tooltip Preview](https://docs.microsoft.com/en-us/windows/apps/design/controls/images/controls/tool-tip.png)

## Content Dialog

Dialogs are modal UI overlays that provide contextual app information. They block interactions with the app window until being explicitly dismissed. They often request some kind of action from the user. [Learn more](https://docs.microsoft.com/en-us/windows/uwp/design/controls-and-patterns/dialogs-and-flyouts/dialogs)

You can create a Dialog with the widget `ContentDialog`:

```dart
ContentDialog(
  title: Text('No WiFi connection'),
  content: Text('Check your connection and try again'),
  actions: [
    Button(
      child: Text('Ok'),
      onPressed: () {
        Navigator.pop(context);
      }
    )
  ],
),
```

The code above produces the following:

![No Wifi Connection Dialog](https://docs.microsoft.com/en-us/windows/apps/design/controls/images/dialogs/dialog_rs2_one_button.png)

You can display the dialog as an overlay by calling the function `showDialog`:

```dart
showDialog(
  context: context,
  builder: (context) {
    return ContentDialog(...);
  },
);
```

![Delete File Dialog](https://docs.microsoft.com/en-us/windows/apps/design/controls/images/dialogs/dialog_rs2_delete_file.png)\
![Subscribe to App Service Dialog](https://docs.microsoft.com/en-us/windows/apps/design/controls/images/dialogs/dialog_rs2_three_button_default.png)\

## Expander

Expander lets you show or hide less important content that's related to a piece of primary content that's always visible. Items contained in the `header` are always visible. The user can expand and collapse the `content` area, where secondary content is displayed, by interacting with the header. When the content area is expanded, it pushes other UI elements out of the way; it does not overlay other UI. The Expander can expand upwards or downwards.

Both the `header` and `content` areas can contain any content, from simple text to complex UI layouts. For example, you can use the control to show additional options for an item.

![](https://docs.microsoft.com/en-us/windows/apps/design/controls/images/expander-default.gif)

Use an Expander when some primary content should always be visible, but related secondary content may be hidden until needed. This UI is commonly used when display space is limited and when information or options can be grouped together. Hiding the secondary content until it's needed can also help to focus the user on the most important parts of your app.

Here's an example of how to create an expander:

```dart
Expander(
  header: const Text('This thext is in header'),
  content: const Text('This is the content'),
  direction: ExpanderDirection.down, // (optional). Defaults to ExpanderDirection.down
  initiallyExpanded: false, // (false). Defaults to false
),
```

Open and close the expander programatically:

```dart
final _expanderKey = GlobalKey<ExpanderState>();

Expander(
  header: const Text('This thext is in header'),
  content: const Text('This is the content'),
),

// Call this function to close the expander
void close() {
  _expanderKey.currentState?.open = false;
}
```

## Flyout

A flyout is a light dismiss container that can show arbitrary UI as its content. Flyouts can contain other flyouts or context menus to create a nested experience.

### Example

```dart
final flyoutController = FlyoutController();

Flyout(
  controller: flyoutController,
  contentWidth: 450,
  content: FlyoutContent(
    child: Text(
        'Lorem ipsum dolor sit amet, consectetur adipiscing elit, sed do eiusmod tempor incididunt ut labore et dolore magna aliqua. Ut enim ad minim veniam, quis nostrud exercitation ullamco laboris nisi ut aliquip ex ea commodo consequat.'),
  ),
  child: Button(
    child: Text('Open flyout'),
    onPressed: () {
      flyoutController.open = true;
    },
  ),
);

@override
void dispose() {
  flyoutController.dispose();
  super.dispose();
}
```

The code above produces the following:

![](https://docs.microsoft.com/en-us/windows/uwp/design/controls-and-patterns/images/flyout-wrapping-text.png)

### Screenshots

![](https://docs.microsoft.com/en-us/windows/uwp/design/controls-and-patterns/images/flyout-nested.png)\
![](https://docs.microsoft.com/en-us/windows/uwp/design/controls-and-patterns/images/flyout-smoke.png)

## Acrylic

Acrylic is a type of Brush that creates a translucent texture. You can apply acrylic to app surfaces to add depth and help establish a visual hierarchy. [Learn more](https://docs.microsoft.com/en-us/windows/uwp/design/style/acrylic)

![Acrylic](https://docs.microsoft.com/en-us/windows/uwp/design/style/images/header-acrylic.svg)

| Do                                                                                                                                  | Don't                                                                                                                                                     |
| ----------------------------------------------------------------------------------------------------------------------------------- | --------------------------------------------------------------------------------------------------------------------------------------------------------- |
| Do use acrylic as the background material of non-primary app surfaces like navigation panes.                                        | Don't put desktop acrylic on large background surfaces of your app - this breaks the mental model of acrylic being used primarily for transient surfaces. |
| Do extend acrylic to at least one edge of your app to provide a seamless experience by subtly blending with the app’s surroundings. | Don’t place in-app and background acrylics directly adjacent to avoid visual tension at the seams.                                                        |
|                                                                                                                                     | Don't place multiple acrylic panes with the same tint and opacity next to each other because this results in an undesirable visible seam.                 |
|                                                                                                                                     | Don’t place accent-colored text over acrylic surfaces.                                                                                                    |

```dart
SizedBox(
  height: ...,
  width: ...,
  child: Acrylic(
          child: Button(
            child: Text('Mom it\'s me hehe <3'),
            onPressed: () {
              print('button inside acrylic pressed');
            }
          ),
        ),
),
```

![Acrylic preview](https://docs.microsoft.com/en-us/windows/uwp/design/style/images/luminosityversustint.png)

## InfoBar

The `InfoBar` control is for displaying app-wide status messages to users that are highly visible yet non-intrusive. There are built-in Severity levels to easily indicate the type of message shown as well as the option to include your own call to action or hyperlink button. Since the InfoBar is inline with other UI content the option is there for the control to always be visible or dismissed by the user.

You can easility create it using the `InfoBar` widget and theme it using `InfoBarThemeData`. It has built-in support for both light and dark theme:

```dart
bool _visible = true;

if (_visible)
  InfoBar(
    title: Text('Update available'),
    content: Text('Restart the app to apply the latest update.'), // optional
    severity: InfoBarSeverity.info, // optional. Default to InfoBarSeverity.info
    onClose: () {
      // Dismiss the info bar
      setState(() => _visible = false);
    }
  ),
```

Which produces the following:

![InfoBar Preview](https://docs.microsoft.com/en-us/windows/apps/design/controls/images/infobar-default-title-message.png)

## Date Picker

The date picker gives you a standardized way to let users pick a localized date value using touch, mouse, or keyboard input. [Learn more](https://docs.microsoft.com/en-us/windows/apps/design/controls/date-picker)

The entry point displays the chosen date, and when the user selects the entry point, a picker surface expands vertically from the middle for the user to make a selection. The date picker overlays other UI; it doesn't push other UI out of the way.

We use [intl](https://pub.dev/packages/intl) to format the dates. You can [change the current locale](https://pub.dev/packages/intl#current-locale) to change formatting

Here's an example of how to create a basic date picker:

```dart
DateTime date = DateTime.now();

SizedBox(
  width: 295,
  child: DatePicker(
    header: 'Date of birth',
    selected: date,
    onChanged: (v) => setState(() => date = v),
  ),
);
```

Which produces the following:

![DatePicker Preview](https://docs.microsoft.com/en-us/windows/apps/design/controls/images/controls-datepicker-expand.gif)

## Time Picker

The time picker gives you a standardized way to let users pick a time value using touch, mouse, or keyboard input. [Learn more](https://docs.microsoft.com/en-us/windows/apps/design/controls/time-picker)

Use a time picker to let a user pick a single time value.

Here's an example of how to create a basic time picker:

```dart
DateTime date = DateTime.now();

SizedBox(
  width: 240,
  child: TimePicker(
    header: 'Arrival time',
    selected: date,
    onChanged: (v) => setState(() => date = v),
  ),
),
```

The code above produces the following:

![Time Picker Preview](https://docs.microsoft.com/en-us/windows/apps/design/controls/images/controls-timepicker-expand.gif)

## Progress Bar and Progress Ring

A progress control provides feedback to the user that a long-running operation is underway. It can mean that the user cannot interact with the app when the progress indicator is visible, and can also indicate how long the wait time might be, depending on the indicator used.

Here's an example of how to create a ProgressBar:

```dart
ProgressBar(value: 35)
```

![Determinate Progress Bar](https://docs.microsoft.com/en-us/windows/uwp/design/controls-and-patterns/images/progressbar-determinate.png)

You can omit the `value` property to create an indeterminate progress bar:

![Indeterminate Progress Bar](https://docs.microsoft.com/en-us/windows/uwp/design/controls-and-patterns/images/progressbar-indeterminate.gif)

Indeterminate Progress Bar is a courtesy of [@raitonubero](https://github.com/raitonoberu). Show him some love

Here's an example of how to create a progress ring:

```dart
ProgressRing(value: 35)
```

![Determinate Progress Ring](https://docs.microsoft.com/en-us/windows/uwp/design/controls-and-patterns/images/progress_ring.jpg)

You can omit the `value` property to create an indeterminate progress ring:

![Indeterminate Progress Ring](https://docs.microsoft.com/en-us/windows/uwp/design/controls-and-patterns/images/progressring-indeterminate.gif)

Both Indeterminate ProgressBar and Indeterminate ProgressRing is a courtesy of [@raitonubero](https://github.com/raitonoberu). Show him some love ❤

## Scrollbar

A scrollbar thumb indicates which portion of a [ScrollView] is actually visible. [Learn more](https://docs.microsoft.com/en-us/windows/uwp/design/controls-and-patterns/scroll-controls)

Depending on the situation, the scrollbar uses two different visualizations, shown in the following illustration: the panning indicator (left) and the traditional scrollbar (right).

> Note that the arrows aren't visible. See [this](https://github.com/flutter/flutter/issues/80370) and [this](https://github.com/bdlukaa/fluent_ui/issues/14) issues for more info.

![Scrollbar Panning Indicator](https://docs.microsoft.com/en-us/windows/apps/design/controls/images/scrollbar-panning.png)
![Traditional Scrollbar](https://docs.microsoft.com/en-us/windows/apps/design/controls/images/scrollbar-traditional.png)

> When the scrollbar is visible it is overlaid as 16px on top of the content inside your ScrollView. In order to ensure good UX design you will want to ensure that no interactive content is obscured by this overlay. Additionally if you would prefer not to have UX overlap, leave 16px of padding on the edge of the viewport to allow for the scrollbar.

Here's an example of how to add a scrollbar to a ScrollView:

```dart
final _controller = ScrollController();

Scrollbar(
  controller: _controller,
  child: ListView.builder(
    /// You can add a padding to the view to avoid having the scrollbar over the UI elements
    padding: EdgeInsets.only(right: 16.0),
    itemCount: 100,
    itemBuilder: (context, index) {
      return ListTile(title: Text('$index'));
    }
  ),
)
```

Which produces the following:

![Scrollbar Preview](https://docs.microsoft.com/en-us/windows/uwp/design/controls-and-patterns/images/conscious-scroll.gif)

You can change the `isAlwaysVisible` property to either enable or disable the fade effect. It's disabled by default.

## List Tile

You can use a `ListTile` in a `ListView`.

### Example

```dart
final people = {
  'Mass in B minor': 'Johann Sebastian Bach',
  'Third Symphony': 'Ludwig van Beethoven',
  'Serse': 'George Frideric Hendel',
};

ListView.builder(
  itemCount: people.length,
  itemBuilder: (context, index) {
    final title = people.keys.elementAt(index);
    final subtitle = people[title];
    return ListTile(
      leading: CircleAvatar(),
      title: Text(title),
      subtitle: Text(subtitle!),
    );
  }
),
```

The code above produces the following:

![Double Line Example](https://docs.microsoft.com/en-us/windows/uwp/design/controls-and-patterns/images/listitems/doublelineexample.png)

If you want to create a tappable tile, use `TappableListTile` instead.

## Info Label

You can use an `InfoLabel` to tell the user the purpose of something.

Here's an example of how to add an info header to a combobox:

```dart
InfoLabel(
  label: 'Colors',
  child: ComboBox(...),
),
```

The code above produces the following:

![InfoHeader Preview](https://docs.microsoft.com/en-us/windows/apps/design/controls/images/combo-box-no-selection.png)

Some widgets, such as `ComboBox` and `TextBox`, already come with a `header` property, so you can use them easily with them:

```dart
ComboBox(
  header: 'Control header',
  ...
)
```

This will produce the same as the image above.

## TreeView

The `TreeView` control enables a hierarchical list with expanding and collapsing nodes that contain nested items. It can be used to illustrate a folder structure or nested relationships in your UI. [Learn More](https://docs.microsoft.com/en-us/windows/apps/design/controls/tree-view)

The tree view uses a combination of indentation and icons to represent the nested relationship between parent nodes and child nodes. Collapsed nodes use a chevron pointing to the right, and expanded nodes use a chevron pointing down.

![TreeView Simple](https://docs.microsoft.com/en-us/windows/apps/design/controls/images/treeview-simple.png)

You can include an icon in the tree view item data template to represent nodes. For example, if you show a file system hierarchy, you could use folder icons for the parent notes and file icons for the leaf nodes.

![TreeView Icons](https://docs.microsoft.com/en-us/windows/apps/design/controls/images/treeview-icons.png)

Each `TreeViewItem` can optionally take a `value` allowing you to store an arbitrary identifier with each item. This can be used in conjunction with `onSelectionChanged` to easily identify which items were selected without having to deconstruct the content widget.

Here's an example of how to create a tree view:

```dart
TreeView(
  items: [
    TreeViewItem(
      content: const Text('Work Documents'),
      children: [
        TreeViewItem(content: const Text('XYZ Functional Spec')),
        TreeViewItem(content: const Text('Feature Schedule')),
        TreeViewItem(content: const Text('Overall Project Plan')),
        TreeViewItem(content: const Text('Feature Resources Allocation')),
      ],
    ),
    TreeViewItem(
      content: const Text('Personal Documents'),
      children: [
        TreeViewItem(
          content: const Text('Home Remodel'),
          children: [
            TreeViewItem(content: const Text('Contractor Contact Info')),
            TreeViewItem(content: const Text('Paint Color Scheme')),
            TreeViewItem(content: const Text('Flooring weedgrain type')),
            TreeViewItem(content: const Text('Kitchen cabinet style')),
          ],
        ),
      ],
    ),
  ],
  onItemInvoked: (item) => debugPrint(item), // (optional)
  // (optional). Can be TreeViewSelectionMode.single or TreeViewSelectionMode.multiple
  selectionMode: TreeViewSelectionMode.none, 
),
```

### Scrollable tree view

Vertical scrolling can be enabled for a tree view by setting the `shrinkWrap` property to false.
If you have many items, consider setting `itemExtent`, `cacheExtent`, and/or `usePrototypeItem`
for much better performance.

### Lazily load nodes

Load nodes as required by the user

```dart
late List<TreeViewItem> items;

@override
void initState() {
  super.initState();
  items = [
    TreeViewItem(
      content: const Text('Parent node'),
      children: [], // REQUIRED. An initial list of children must be provided. It must be mutable
      onInvoked: (item) async {
        // If the node is already populated, return
        if (item.children.isNotEmpty) return;
        setState(() => item.loading = true);
        // Fetch more nodes from an async source, such as an API or device storage
        final List<TreeViewItem> nodes = await fetchNodes();
        setState(() {
          item.loading = false;
          item.children.addAll(nodes);
        });
      }
    )
  ];
}

TreeView(
  items: items,
);
```

## CommandBar

A `CommandBar` control provides quick access to common tasks. This could be application-level or page-level commands. [Learn More](https://docs.microsoft.com/en-us/windows/apps/design/controls/command-bar)

![CommandBar Simple](https://docs.microsoft.com/en-us/windows/apps/design/controls/images/controls-appbar-icons.png)

The `CommandBar` is composed of a number of `CommandBarItem` objects, which could be `CommandBarButton`, a `CommandBarSeparator`, or any custom object (e.g., a "split button" object). Sub-class `CommandBarItem` to create your own custom items.

Each `CommandBarItem` widget knows how to render itself in three different modes:
- `CommandBarItemDisplayMode.inPrimary`: Displayed horizontally in primary area
- `CommandBarItemDisplayMode.inPrimaryCompact`: More compact horizontal display (e.g., only the icon is displayed for `CommandBarButton`)
- `CommandBarItemDisplayMode.inSecondary`: Displayed within flyout menu `ListView`

The "primary area" of the command bar displays items horizontally. The "secondary area" of the command bar is a flyout menu accessed via an "overflow widget" (by default, a "more" button). You can specify items that should be displayed for each area. The overflow widget will only be displayed if there are items in the secondary area (including any items that dynamically overflowed into the secondary area, if dynamic overflow is enabled).

Whether or not the "compact" mode is selected for items displayed in the primary area is determined by an optional width breakpoint. If set, if the width of the widget is less than the breakpoint, it will render each primary `CommandBarItem` using the compact mode.

Different behaviors can be selected when the width of the `CommandBarItem` widgets exceeds the constraints, as determined by the specified `CommandBarOverflowBehavior`, including dynamic overflow (putting primary items into the secondary area on overflow), wrapping, clipping, scrolling, and no wrapping (will overflow).

The horizontal and vertical alignment can also be customized via the `mainAxisAlignment` and `crossAxisAlignment` properties. The main axis alignment respects current directionality.

A `CommandBarCard` can be used to create a raised card around a `CommandBar`. While this is not officially part of the Fluent design language, the concept is commonly used in the Office desktop apps for the app-level command bar.

Here is an example of a right-aligned command bar that has additional items in the secondary area:

```dart
CommandBar(
  mainAxisAlignment: MainAxisAlignment.end,
  overflowBehavior: CommandBarOverflowBehavior.dynamicOverflow,
  compactBreakpointWidth: 768,
  primaryItems: [
    CommandBarButton(
      icon: const Icon(FluentIcons.add),
      label: const Text('Add'),
      onPressed: () {},
    ),
    CommandBarButton(
      icon: const Icon(FluentIcons.edit),
      label: const Text('Edit'),
      onPressed: () {},
    ),
    CommandBarButton(
      icon: const Icon(FluentIcons.delete),
      label: const Text('Edit'),
      onPressed: () {},
    ),
  ],
  secondaryItems: [
    CommandBarButton(
      icon: const Icon(FluentIcons.archive),
      label: const Text('Archive'),
      onPressed: () {},
    ),
    CommandBarButton(
      icon: const Icon(FluentIcons.move),
      label: const Text('Move'),
      onPressed: () {},
    ),
  ],
),
```

To put a tooltip on any other kind of `CommandBarItem` (or otherwise wrap it in another widget), use `CommandBarBuilderItem`:

```dart
CommandBarBuilderItem(
  builder: (context, mode, w) => Tooltip(
    message: "Create something new!",
    child: w,
  ),
  wrappedItem: CommandBarButton(
    icon: const Icon(FluentIcons.add),
    label: const Text('Add'),
    onPressed: () {},
  ),
),
```

More complex examples, including command bars with items that align to each side of a carded bar, are in the example app.

# Mobile Widgets

Widgets with focus on mobile. Based on the official documentation and source code for [iOS](https://developer.microsoft.com/pt-br/fluentui#/controls/ios) and [Android](https://developer.microsoft.com/pt-br/fluentui#/controls/android). Most of the widgets above can adapt to small screens, and will fit on all your devices.

## Bottom Sheet

Bottom Sheet is used to display a modal list of menu items. They slide up over the main app content as a result of a user triggered action. [Learn more](https://developer.microsoft.com/pt-br/fluentui#/controls/android/bottomsheet)

Here's an example of how to display a bottom sheet:

```dart
showBottomSheet(
  context: context,
  builder: (context) {
    return BottomSheet(
      // header: ...,
      description: Text('Description or Details here'),
      children: [
        ...,
        // Usually a `ListTile` or `TappableListTile`
      ],
    );
  },
),
```

To close it, just call `Navigator.of(context).pop()`

![Bottom Sheet Showcase](https://static2.sharepointonline.com/files/fabric/fabric-website/images/controls/android/updated/img_bottomsheet_01_light.png?text=LightMode)

## Chip

Chips are compact representations of entities (most commonly, people) that can be clicked, deleted, or dragged easily.

Here's an example of how to create a chip:

```dart
Chip(
  image: CircleAvatar(size: 12.0),
  text: Text('Chip'),
),
Chip.selected(
  image: FlutterLogo(size: 14.0),
  text: Text('Chip'),
)
```

![Light Chips](https://user-images.githubusercontent.com/45696119/119724339-f9a00700-be44-11eb-940b-1966eefe3798.png)

![Dark Chips](https://user-images.githubusercontent.com/45696119/119724337-f9077080-be44-11eb-9b73-e1dc4ffbeefd.png)

## Pill Button Bar

A Pill Button Bar is a horizontal scrollable list of pill-shaped text buttons in which only one button can be selected at a given time.

Here's an example of how to create a pill button bar:

```dart
int index = 0;

PillButtonBar(
  selected: index,
  onChanged: (i) => setState(() => index = i),
  items: [
    PillButtonBarItem(text: Text('All')),
    PillButtonBarItem(text: Text('Mail')),
    PillButtonBarItem(text: Text('Peopl')),
    PillButtonBarItem(text: Text('Events')),
  ]
)
```

![Light PillButtonBar](https://static2.sharepointonline.com/files/fabric/fabric-website/images/controls/ios/updated/img_pillbar_01_light.png?text=LightMode)

![Dark PillButtonBar](https://static2.sharepointonline.com/files/fabric/fabric-website/images/controls/ios/updated/img_pillbar_01_dark.png?text=DarkMode)

## Snackbar

Snackbars provide a brief message about an operation at the bottom of the screen. They can contain a custom action or view or use a style geared towards making special announcements to your users.

Here's an example of how to display a snackbar at the bottom of the screen:

```dart
showSnackbar(
  context,
  Snackbar(
    content: Text('A new update is available!'),
  ),
);
```

![Snackbar Example](https://static2.sharepointonline.com/files/fabric/fabric-website/images/controls/android/updated/img_snackbar_01_standard_dark.png?text=DarkMode)

---

# Layout Widgets

Widgets that help to layout other widgets.

## DynamicOverflow

`DynamicOverflow` widget is similar to the `Wrap` widget, but only lays out children widgets in a single run, and if there is not room to display them all, it will hide widgets that don't fit, and display the "overflow widget" at the end. Optionally, the "overflow widget" can be displayed all the time. Displaying the overflow widget will take precedence over any children widgets.

This is used to implement the dynamic overflow mode for `CommandBar`, but could be useful on its own. It supports both horizontal and vertical layout modes, and various main axis and cross axis alignments.

# Equivalents with the material library

The list of equivalents between this library and `flutter/material.dart`

| Material                  | Fluent           |
| ------------------------- | ---------------- |
| TextButton                | Button           |
| IconButton                | IconButton       |
| Checkbox                  | Checkbox         |
| RadioButton               | RadioButton      |
| -                         | RatingBar        |
| -                         | SplitButton      |
| -                         | ToggleButton     |
| Switch                    | ToggleSwitch     |
| TextField                 | TextBox          |
| TextFormField             | TextFormBox      |
| DropdownButton            | Combobox         |
| PopupMenuButton           | DropDownButton   |
| -                         | AutoSuggestBox   |
| AlertDialog               | ContentDialog    |
| MaterialBanner            | InfoBar          |
| Tooltip                   | Tooltip          |
| -                         | Flyout           |
| Drawer                    | NavigationPane   |
| BottomNavigation          | BottomNavigation |
| Divider                   | Divider          |
| VerticalDivider           | Divider          |
| Material                  | Acrylic          |
| ListTile                  | ListTile         |
| CheckboxListTile          | CheckboxListTile |
| SwitchListTile            | SwitchListTile   |
| LinearProgressIndicator   | ProgressBar      |
| CircularProgressIndicator | ProgressRing     |
| \_DatePickerDialog        | DatePicker       |
| \_TimePickerDialog        | TimePicker       |
| Scaffold                  | ScaffoldPage     |
| AppBar                    | NavigationAppBar |
| Drawer                    | NavigationView   |
| Chip                      | Chip             |
| Snackbar                  | Snackbar         |
| -                         | PillButtonBar    |
| ExpansionPanel            | Expander         |

## Localization

FluentUI widgets currently supports out-of-the-box an wide number of languages, including: 

- English
- French
- German
- Hindi
- Portuguese
- Russian
- Simplified Chinese
- Spanish

## Contribution

Feel free to [file an issue](https://github.com/bdlukaa/fluent_ui/issues/new) if you find a problem or [make pull requests](https://github.com/bdlukaa/fluent_ui/pulls).

All contributions are welcome :)

### Contributing new localizations

In [PR#216](https://github.com/bdlukaa/fluent_ui/pull/216) we added support for new localizations in FluentUI Widgets.

If you want to contribute adding new localizations please follow this steps:

- [Fork the repo](https://github.com/bdlukaa/fluent_ui/fork)
- Copy `lib/l10n/intl_en.arb` file into `lib/l10n` folder with a new language code, following [this list of ISO 859-1 codes](https://en.wikipedia.org/wiki/List_of_ISO_639-1_codes)
- Update the contents in the newly created file. Specially, please update the `@locale` value with the corresponding ISO code.
- Then update the `localization.dart:defaultSupportedLocales` list, adding an entry for each new locale
- If your IDE doesn't have any of the `intl` plugins ([Intl plugin for Android Studio/IntelliJ](https://plugins.jetbrains.com/plugin/13666-flutter-intl) / [Flutter Intl for VSCode](https://marketplace.visualstudio.com/items?itemName=localizely.flutter-intl) ) please run your project and code generation will take place. 
- When you're done, [make a new pull request](https://github.com/bdlukaa/fluent_ui/pulls)

More about [Localization in the Flutter Official Documentation](https://docs.flutter.dev/development/accessibility-and-localization/internationalization)

### Acknowledgements

Irrespective of order, thanks to all the people below for contributing with the project. It means a lot to me :)

- [@HrX03](https://github.com/HrX03) for the `Acrylic`, `FluentIcons` generator and `_FluentTextSelectionControls` implementation.
- [@raitonubero](https://github.com/raitonoberu) for `StickyNavigationIndicator`, `ProgressBar` and `ProgressRing`
- [@alexmercerind](https://github.com/alexmercerind) for the [flutter_acrylic](https://github.com/alexmercerind/flutter_acrylic) plugin, used on the example app
- [@leanflutter](https://github.com/leanflutter) for the [window_manager](https://github.com/leanflutter/window_manager) plugin, used on the example app.<|MERGE_RESOLUTION|>--- conflicted
+++ resolved
@@ -471,36 +471,7 @@
 
 ```dart
 pane: NavigationPane(
-<<<<<<< HEAD
   indicator: const EndNavigationIndicator(),
-=======
-  indicatorBuilder: ({
-    required BuildContext context,
-    /// The navigation pane corresponding to this indicator
-    required NavigationPane pane,
-    /// Corresponds to the current display mode. If top, Axis.vertical
-    /// is passed, otherwise Axis.vertical
-    Axis? axis,
-    /// Corresponds to the pane itself as a widget. The indicator is
-    /// rendered over the whole pane.
-    required Widget child,
-  }) {
-    if (pane.selected == null) return child;
-    assert(debugCheckHasFluentTheme(context));
-    final theme = NavigationPaneThemeData.of(context);
-
-    axis??= Axis.horizontal;
-
-    return EndNavigationIndicator(
-      pane: pane,
-      index: pane.selected!,
-      child: child,
-      axis: axis,
-      color: theme.highlightColor,
-      curve: theme.animationCurve ?? Curves.linear,
-    );
-  },
->>>>>>> 174cd6ab
 )
 ```
 
